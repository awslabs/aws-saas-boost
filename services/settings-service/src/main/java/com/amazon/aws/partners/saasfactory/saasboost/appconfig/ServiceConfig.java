--- conflicted
+++ resolved
@@ -40,11 +40,8 @@
     private final String containerTag;
     private final String healthCheckUrl;
     private final OperatingSystem operatingSystem;
-<<<<<<< HEAD
+    private final Database database;
     private final EcsLaunchType ecsLaunchType;
-=======
-    private final Database database;
->>>>>>> 26663054
 
     private ServiceConfig(Builder builder) {
         this.publiclyAddressable = builder.publiclyAddressable;
@@ -77,11 +74,8 @@
                 .containerTag(other.getContainerTag())
                 .healthCheckUrl(other.getHealthCheckUrl())
                 .operatingSystem(other.getOperatingSystem())
-<<<<<<< HEAD
+                .database(other.getDatabase());
                 .ecsLaunchType(other.getEcsLaunchType());
-=======
-                .database(other.getDatabase());
->>>>>>> 26663054
     }
 
     public Boolean isPublic() {
@@ -190,11 +184,7 @@
     @Override
     public int hashCode() {
         return Objects.hash(name, description, path, publiclyAddressable, containerPort, containerRepo, containerTag,
-<<<<<<< HEAD
-                healthCheckUrl, operatingSystem, ecsLaunchType)
-=======
-                healthCheckUrl, operatingSystem, database)
->>>>>>> 26663054
+                healthCheckUrl, operatingSystem, database, ecsLaunchType)
                 + Arrays.hashCode(tiers != null ? tiers.keySet().toArray(new String[0]) : null)
                 + Arrays.hashCode(tiers != null ? tiers.values().toArray(new Object[0]) : null);
     }
