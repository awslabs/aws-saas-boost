--- conflicted
+++ resolved
@@ -677,24 +677,11 @@
                     //Note:  Do not want to override the FSX_WINDOWS_MOUNT_DRIVE as that should be same for all tenants
 
                     fsxUseOntap = settings.get("FSX_USE_ONTAP");
-<<<<<<< HEAD
 
                     fsxOntapVolumeSizeInt = (Integer.parseInt(settings.get("FSX_ONTAP_VOLUME_SIZE_MBS"))) * 1024; //GB to MB
                     fsxOntapVolumeSize = fsxOntapVolumeSizeInt.toString();
                     // fsxOntapVolumeSize = settings.get("FSX_ONTAP_VOLUME_SIZE_MBS"); // MB
                     if (tenant.get("fsxOntapVolumeSize") != null) {
-=======
-		    
-		    ontapVolumeSizeTempVarOne = (Integer.parseInt(settings.get("FSX_ONTAP_VOLUME_SIZE_MBS"))) * 1024;
-		    ontapVolumeSizeTempVarTwo = ontapVolumeSizeTempVarOne.toString();
-		    
-		    //fsxOntapVolumeSize = ((Integer.parseInt(settings.get("FSX_ONTAP_VOLUME_SIZE_MBS"))) * 1024).toString(); // MB/s
-            //LOGGER.info("fsxOntapVolumeSize {}", fsxOntapVolumeSize);
-		    fsxOntapVolumeSize = ontapVolumeSizeTempVarTwo;
-		    LOGGER.info("fsxOntapVolumeSize {}", fsxOntapVolumeSize);
-
-            if (tenant.get("fsxOntapVolumeSize") != null) {
->>>>>>> af9a4001
                         try {
                             fsxOntapVolumeSizeInt = ((Integer) tenant.get("fsxOntapVolumeSize")) * 1024; //GB to MB
                             //fsxOntapVolumeSize = ((Integer) tenant.get("fsxOntapVolumeSize")).toString(); // MB
