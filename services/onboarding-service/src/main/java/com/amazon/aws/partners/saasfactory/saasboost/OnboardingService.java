--- conflicted
+++ resolved
@@ -920,9 +920,6 @@
                                 }
                             } else if ("FSX_WINDOWS".equals(fileSystemType) || "FSX_ONTAP".equals(fileSystemType)) {
                                 enableFSx = Boolean.TRUE;
-<<<<<<< HEAD
-                                fsxStorageGb = (Integer) filesystemTierConfig.get("storageGb");
-=======
                                 Map<String, String> activeDirectorySettings = getSettings(
                                         context,
                                         "ACTIVE_DIRECTORY_DNS_IPS",
@@ -937,8 +934,7 @@
                                     managedActiveDirectoryId = activeDirectorySettings
                                             .getOrDefault("ACTIVE_DIRECTORY_ID", "");
                                 }
-                                fsxStorageGb = (Integer) filesystem.get("storageGb");
->>>>>>> 923520e0
+                                fsxStorageGb = (Integer) filesystemTierConfig.get("storageGb");
                                 if (fsxStorageGb == null) {
                                     fsxStorageGb = "FSX_ONTAP".equals(fileSystemType) ? 1024 : 32;
                                 }
