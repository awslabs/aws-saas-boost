/*
 * Copyright Amazon.com, Inc. or its affiliates. All Rights Reserved.
 *
 * Licensed under the Apache License, Version 2.0 (the "License").
 * You may not use this file except in compliance with the License.
 * You may obtain a copy of the License at
 *
 *   http://www.apache.org/licenses/LICENSE-2.0
 *
 * Unless required by applicable law or agreed to in writing, software
 * distributed under the License is distributed on an "AS IS" BASIS,
 * WITHOUT WARRANTIES OR CONDITIONS OF ANY KIND, either express or implied.
 * See the License for the specific language governing permissions and
 * limitations under the License.
 */

import React, { useEffect, useState } from 'react'
import { Switch, Route } from 'react-router-dom'
import { useDispatch, useSelector } from 'react-redux'
import {
  saveToPresignedBucket,
  selectServiceToS3BucketMap,
} from '../settings/ducks'
import {
  fetchSettings,
  fetchConfig,
  updateConfig,
  selectAllSettings,
  dismissError,
  selectLoading,
  selectConfig,
  selectConfigLoading,
  selectConfigError,
  selectConfigMessage,
} from './ducks'

import { ApplicationComponent } from './ApplicationComponent'
import { ConfirmModal } from './ConfirmModal'
import { selectDbOptions, selectOsOptions, selectCertOptions } from '../options/ducks'
import { fetchTenantsThunk, selectAllTenants } from '../tenant/ducks'
import { fetchTiersThunk, selectAllTiers } from '../tier/ducks'
import { FILESYSTEM_TYPES } from './components/filesystem'

export function ApplicationContainer(props) {
  const LINUX = 'LINUX'

  const dispatch = useDispatch()
  const appConfig = useSelector(selectConfig)
  const configError = useSelector(selectConfigError)
  const configLoading = useSelector(selectConfigLoading)
  const configMessage = useSelector(selectConfigMessage)
  const dbOptions = useSelector(selectDbOptions)
  const loading = useSelector(selectLoading)
  const osOptions = useSelector(selectOsOptions)
  const certOptions = useSelector(selectCertOptions)
  const serviceToS3BucketMap = useSelector(selectServiceToS3BucketMap)
  const settings = useSelector(selectAllSettings)

  const hasTenants = useSelector((state) => {
    return selectAllTenants(state)?.length > 0
  })
  const tiers = useSelector(selectAllTiers)

  const [modal, setModal] = useState(false)
  const [file, setFile] = useState({})
  const [formValues, setFormValues] = useState(null)

  const toggleModal = () => setModal(!modal)

  let settingsObj = {}

  if (!!settings) {
    // covert array to object to reference values easier
    settings.forEach((setting) => {
      settingsObj[setting.name] = setting
    })
  }

  useEffect(() => {
    const settingsResponse = dispatch(fetchSettings())
    return () => {
      if (settingsResponse.PromiseStatus === 'pending') {
        settingsResponse.abort()
      }
      dispatch(dismissError())
    }
  }, [dispatch])

  useEffect(() => {
    const fetchConfigResponse = dispatch(fetchConfig())
    return () => {
      if (fetchConfigResponse.PromiseStatus === 'pending') {
        fetchConfigResponse.abort()
      }
      dispatch(dismissError())
    }
  }, [dispatch])

  useEffect(() => {
    const fetchTenantsResponse = dispatch(fetchTenantsThunk())
    return () => {
      if (fetchTenantsResponse.PromiseStatus === 'pending') {
        fetchTenantsResponse.abort()
      }
      dismissError(dismissError())
    }
  }, [dispatch])

  useEffect(() => {
    const fetchTiersResponse = dispatch(fetchTiersThunk())
    return () => {
      if (fetchTiersResponse.PromiseStatus === 'pending') {
        fetchTiersResponse.abort()
      }
      dismissError(dismissError())
    }
  }, [dispatch])

  useEffect(() => {
    Object.keys(file).forEach((fn) => {
      const dbFile = file[fn]
      const url = serviceToS3BucketMap[fn]
      if (dbFile && url) {
        dispatch(
          saveToPresignedBucket({
            dbFile,
            url,
          })
        )
      }
    })
  }, [serviceToS3BucketMap, appConfig, dispatch, file])

  const presubmitCheck = (values) => {
    setFormValues(values)
    if (hasTenants) {
      setModal(true)
    } else {
      setModal(false)
      updateConfiguration(values)
    }
  }

  const confirmSubmit = () => {
    setModal(false)
    updateConfiguration(formValues)
  }

  const getFormattedTime = (timeString) => {
    // Expecting timeString to be HH:MM:SS
    let parts = timeString.split(':')
    if (parts.length === 3) {
      parts = parts.splice(0, 2) //Trim the trailing :00. Server doesn't need seconds
    }
    return parts.join(':')
  }

  const cleanFilesystemForSubmittal = (provisionFS, filesystemType, filesystem) => {
    if (provisionFS) {
      let {
        weeklyMaintenanceDay,
        weeklyMaintenanceTime,
        ...cleanedFs
      } = filesystem
      cleanedFs.type = filesystemType
      if (weeklyMaintenanceDay && weeklyMaintenanceTime) {
        cleanedFs.weeklyMaintenanceTime = `${weeklyMaintenanceDay}:${getFormattedTime(weeklyMaintenanceTime)}`
      }
      let wantedKeys = Object.keys(FILESYSTEM_TYPES[cleanedFs.type].defaults)
      Object.keys(cleanedFs).forEach(k => {
        if (!wantedKeys.includes(k) && k !== 'type') {
          delete cleanedFs[k]
        }
      })
      return cleanedFs
    } else {
      return null
    }
  }

  const updateConfiguration = async (values) => {
    const isMatch = (pw, encryptedPw) => {
      return encryptedPw.substring(0, 8) === pw
    }

    try {
      const { services, billing, provisionBilling, ...rest } = values
      let cleanedServicesMap = {}
      for (var serviceIndex in services) {
        let thisService = services[serviceIndex]
        if (thisService.tombstone) continue
        // update the tier config
        let cleanedTiersMap = {}
        for (var tierName in thisService.tiers) {
          const {
            filesystem,
            provisionFS,
            filesystemType,
            ...rest
          } = thisService.tiers[tierName]
<<<<<<< HEAD
          const {
            port,
            hasEncryptedPassword,
            encryptedPassword,
            bootstrapFilename,
            ...restDb
          } = database
          // If we detected an encrypted password coming in, and it looks like they haven't changed it
          // then send the encrypted password back to the server. Otherwise send what they changed.
          const cleanedDb = {
            ...restDb,
            password:
              hasEncryptedPassword &&
              isMatch(restDb.password, encryptedPassword)
                ? encryptedPassword
                : restDb.password,
          }
          cleanedTiersMap[tierName] = {
            ...rest,
            filesystem: cleanFilesystemForSubmittal(provisionFS, filesystemType, filesystem),
            database: provisionDb ? cleanedDb : null,
=======
          let { filesystemLifecycle, ...cleanedFs } = filesystem
          let {
            weeklyMaintenanceDay,
            weeklyMaintenanceTime: time,
            ...cleanedFsx
          } = cleanedFs.fsx
          const weeklyTime = getFormattedTime(time)
          const fsx = {
            ...cleanedFsx,
            weeklyMaintenanceTime: `${weeklyMaintenanceDay}:${weeklyTime}`,
          }
          cleanedFs = {
            ...cleanedFs,
            efs: cleanedFs?.fileSystemType === EFS ? cleanedFs.efs : null,
            fsx: cleanedFs.fileSystemType === FSX ? fsx : null
          }
          cleanedTiersMap[tierName] = {
            ...rest,
            filesystem: provisionFS ? cleanedFs : null,
>>>>>>> 26663054
          }
        }
        // update the service config
        const {
          name,
          windowsVersion,
          operatingSystem,
          provisionDb,
          tombstone,
          database,
          ...rest
        } = thisService
        const {
          port,
          hasEncryptedPassword,
          encryptedPassword,
          bootstrapFilename,
          ...restDb
        } = database
        // If we detected an encrypted password coming in, and it looks like they haven't changed it
        // then send the encrypted password back to the server. Otherwise send what they changed.
        const cleanedDb = {
          ...restDb,
          password:
            hasEncryptedPassword &&
            isMatch(restDb.password, encryptedPassword)
              ? encryptedPassword
              : restDb.password,
        }
        cleanedServicesMap[name] = {
          ...rest,
          name,
          operatingSystem: operatingSystem === LINUX ? LINUX : windowsVersion,
          database: provisionDb ? cleanedDb : null,
          tiers: cleanedTiersMap,
        }
      }

      // compile the complete appConfig
      const configToSend = {
        ...rest,
        billing: provisionBilling ? billing : null,
        services: cleanedServicesMap,
      }
      dispatch(updateConfig(configToSend))
    } catch (e) {
      console.error(e)
    }
  }

  const handleFileSelected = (newFile) => {
    file[newFile.serviceName] = newFile.file
    setFile(file)
  }

  return (
    <Switch>
      <Route
        path="/application"
        exact={true}
        name="Application"
        render={(props) => (
          <>
            <ConfirmModal
              headerText="WARNING"
              confirmationText="Warning: The changes you've made will be applied to all existing tenants that are configured with the default settings (as well as future tenants)."
              toggle={toggleModal}
              modal={modal}
              confirmSubmit={confirmSubmit}
            ></ConfirmModal>
            <ApplicationComponent
              appConfig={appConfig}
              dbOptions={dbOptions}
              hasTenants={hasTenants}
              onFileSelected={handleFileSelected}
              osOptions={osOptions}
              certOptions={certOptions}
              settings={settings}
              settingsObj={settingsObj}
              error={configError}
              message={configMessage}
              loading={
                loading === 'idle' && configLoading === 'idle'
                  ? 'idle'
                  : 'pending'
              }
              updateConfiguration={presubmitCheck}
              tiers={tiers}
              {...props}
            />
          </>
        )}
      ></Route>
    </Switch>
  )
}

export default ApplicationContainer<|MERGE_RESOLUTION|>--- conflicted
+++ resolved
@@ -198,49 +198,9 @@
             filesystemType,
             ...rest
           } = thisService.tiers[tierName]
-<<<<<<< HEAD
-          const {
-            port,
-            hasEncryptedPassword,
-            encryptedPassword,
-            bootstrapFilename,
-            ...restDb
-          } = database
-          // If we detected an encrypted password coming in, and it looks like they haven't changed it
-          // then send the encrypted password back to the server. Otherwise send what they changed.
-          const cleanedDb = {
-            ...restDb,
-            password:
-              hasEncryptedPassword &&
-              isMatch(restDb.password, encryptedPassword)
-                ? encryptedPassword
-                : restDb.password,
-          }
           cleanedTiersMap[tierName] = {
             ...rest,
             filesystem: cleanFilesystemForSubmittal(provisionFS, filesystemType, filesystem),
-            database: provisionDb ? cleanedDb : null,
-=======
-          let { filesystemLifecycle, ...cleanedFs } = filesystem
-          let {
-            weeklyMaintenanceDay,
-            weeklyMaintenanceTime: time,
-            ...cleanedFsx
-          } = cleanedFs.fsx
-          const weeklyTime = getFormattedTime(time)
-          const fsx = {
-            ...cleanedFsx,
-            weeklyMaintenanceTime: `${weeklyMaintenanceDay}:${weeklyTime}`,
-          }
-          cleanedFs = {
-            ...cleanedFs,
-            efs: cleanedFs?.fileSystemType === EFS ? cleanedFs.efs : null,
-            fsx: cleanedFs.fileSystemType === FSX ? fsx : null
-          }
-          cleanedTiersMap[tierName] = {
-            ...rest,
-            filesystem: provisionFS ? cleanedFs : null,
->>>>>>> 26663054
           }
         }
         // update the service config
