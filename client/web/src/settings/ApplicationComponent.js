/*
 * Copyright Amazon.com, Inc. or its affiliates. All Rights Reserved.
 *
 * Licensed under the Apache License, Version 2.0 (the "License").
 * You may not use this file except in compliance with the License.
 * You may obtain a copy of the License at
 *
 *   http://www.apache.org/licenses/LICENSE-2.0
 *
 * Unless required by applicable law or agreed to in writing, software
 * distributed under the License is distributed on an "AS IS" BASIS,
 * WITHOUT WARRANTIES OR CONDITIONS OF ANY KIND, either express or implied.
 * See the License for the specific language governing permissions and
 * limitations under the License.
 */

import React from 'react'
import { useDispatch } from 'react-redux'

import { Formik, Form } from 'formik'
import { PropTypes } from 'prop-types'
import * as Yup from 'yup'
import { Button, Row, Col, Card, Alert } from 'react-bootstrap'
import LoadingOverlay from '@ronchalant/react-loading-overlay'
import globalConfig from '../config/appConfig'
import AppSettingsSubform from './AppSettingsSubform'
import BillingSubform from './BillingSubform'
import ServicesComponent from './ServicesComponent'
import { FILESYSTEM_DEFAULTS, FILESYSTEM_TYPES } from './components/filesystem'

import { dismissConfigError, dismissConfigMessage } from './ducks'

ApplicationComponent.propTypes = {
  appConfig: PropTypes.object,
  dbOptions: PropTypes.array,
  hasTenants: PropTypes.bool,
  loading: PropTypes.string,
  certOptions: PropTypes.array,
  error: PropTypes.bool,
  message: PropTypes.string,
  osOptions: PropTypes.object,
  updateConfiguration: PropTypes.func,
  onFileSelected: PropTypes.func,
  tiers: PropTypes.array,
}

export function ApplicationComponent(props) {
  const dispatch = useDispatch()
  const {
    appConfig,
    dbOptions,
    hasTenants,
    loading,
    error,
    certOptions,
    message,
    osOptions,
    updateConfiguration,
    tiers,
  } = props

  const LINUX = 'LINUX'
  const WINDOWS = 'WINDOWS'
  const awsRegion = globalConfig.region
  const acmConsoleLink = `https://${awsRegion}.console.aws.amazon.com/acm/home?region=${awsRegion}#/certificates/list`

  const updateConfig = (values) => {
    updateConfiguration(values)
    window.scrollTo(0, 0)
  }

  const generateAppConfigOrDefaultInitialValuesForTier = (tierValues, defaultValues) => {
    let filesystem = {
      ...FILESYSTEM_DEFAULTS,
      ...defaultValues.filesystem,
      ...tierValues.filesystem
    }
    let database = {
      engine: '',
      family: '',
      version: '',
      instance: '',
      username: '',
      password: '',
      hasEncryptedPassword: false,
      encryptedPassword: '',
      database: '',
      bootstrapFilename: '',
      ...defaultValues.database,
      ...tierValues.database
    }
    let defaults = Object.assign({
      min: 0,
      max: 0,
      computeSize: '',
<<<<<<< HEAD
    }, defaultValues, tierValues)
    let uncleanedInitialTierValues = {
      ...defaults,
      filesystem: filesystem,
      database: database
    }
    return {
      ...uncleanedInitialTierValues,
      provisionDb: !!tierValues.database,
      database: {
        ...uncleanedInitialTierValues.database,
        //This is frail, but try to see if the incoming password is base64d
        //If so, assume it's encrypted
        //Also store a copy in the encryptedPassword field
        hasEncryptedPassword: tierValues?.database?.password.match(
          /^[A-Za-z0-9=+/\s ]+$/
        ),
        encryptedPassword: tierValues?.database?.password,
      },
      provisionFS: !!tierValues.filesystem,
      filesystemType: tierValues.filesystem?.type || '',
      filesystem: splitWeeklyMaintenanceTime(uncleanedInitialTierValues.filesystem),
=======
      filesystem: {
        fileSystemType: fileSystemType,
        mountPoint: '',
        efs: {
          lifecycle: '0',
          encryptAtRest: '',
        },
        fsx: {
          storageGb: 32,
          throughputMbs: 8,
          backupRetentionDays: 7,
          dailyBackupTime: '01:00',
          weeklyMaintenanceTime: '07:01:00',
          weeklyMaintenanceDay: '1',
          windowsMountDrive: 'G:',
        }
      }
    }, defaultValues)
    let uncleanedInitialTierValues = Object.assign({}, defaults, tierValuesCopy)
    return {
      ...uncleanedInitialTierValues,
      provisionFS: !!tierValuesCopy.filesystem,
      filesystem: !!uncleanedInitialTierValues.filesystem ? {
        ...uncleanedInitialTierValues.filesystem,
        fsx: getFsx(uncleanedInitialTierValues?.filesystem?.fsx) || defaults.filesystem.fsx
      } : defaults.filesystem,
>>>>>>> 26663054
    }
  }

  const splitWeeklyMaintenanceTime = (fsx) => {
    if (!!fsx && !!fsx.weeklyMaintenanceTime) {
      const getParts = (dateTime) => {
        const parts = dateTime.split(':')
        const day = parts[0]
        const times = parts.slice(1)
        const timeStr = times.join(':')
        return [day, timeStr]
      }
      const [day, time] = getParts(fsx.weeklyMaintenanceTime)
      return {
        ...fsx,
        weeklyMaintenanceTime: time,
        weeklyMaintenanceDay: day,
      }
    }
    return fsx
  }

  const generateAppConfigOrDefaultInitialValuesForService = (serviceName) => {
    let thisService = appConfig.services[serviceName]
    const os = !!thisService?.operatingSystem
      ? appConfig.services[serviceName].operatingSystem === LINUX
        ? LINUX
        : WINDOWS
      : ''
<<<<<<< HEAD
=======
    const fileSystemType = (os !== LINUX ? FSX : EFS)
    const db = !!thisService?.database
        ? {
            ...thisService.database,
            //This is frail, but try to see if the incoming password is base64d
            //If so, assume it's encrypted
            //Also store a copy in the encryptedPassword field
            hasEncryptedPassword: !!thisService.database.password.match(
              /^[A-Za-z0-9=+/\s ]+$/
            ),
            encryptedPassword: thisService.database.password,
          }
        : {
            engine: '',
            family: '',
            version: '',
            username: '',
            password: '',
            hasEncryptedPassword: false,
            encryptedPassword: '',
            database: '',
            bootstrapFilename: '',
            tiers: {},
          }
>>>>>>> 26663054
    const windowsVersion = os === WINDOWS ? thisService.operatingSystem : ''
    let defaultTierName = tiers.filter(t => t.defaultTier)[0].name
    let defaultTierValues = generateAppConfigOrDefaultInitialValuesForTier(Object.assign({}, thisService?.tiers[defaultTierName]), {})
    let initialTierValues = {}
    for (var i = 0; i < tiers.length; i++) {
      var tierName = tiers[i].name
      initialTierValues[tierName] = generateAppConfigOrDefaultInitialValuesForTier(Object.assign({}, thisService?.tiers[tierName]), defaultTierValues)
    }
    return {
      ...thisService,
      name: thisService?.name || serviceName,
      path: thisService?.path || '/*',
      public: thisService?.public || true,
      healthCheckUrl: thisService?.healthCheckUrl || '/',
      containerPort: thisService?.containerPort || 0,
      containerTag: thisService?.containerTag || 'latest',
      description: thisService?.description || '',
      operatingSystem: os,
<<<<<<< HEAD
=======
      database: db,
      provisionDb: !!thisService?.database,
>>>>>>> 26663054
      windowsVersion: windowsVersion,
      tiers: initialTierValues,
      tombstone: false,
    }
  }

  const parseServicesFromAppConfig = () => {
    let initialServiceValues = []
    if (!!appConfig?.services) {
      for (const serviceName of Object.keys(appConfig?.services).sort()) {
        initialServiceValues.push(
          generateAppConfigOrDefaultInitialValuesForService(serviceName)
        )
      }
    }
    return initialServiceValues
  }

  const initialValues = {
    name: appConfig.name || '',
    domainName: appConfig.domainName || '',
    sslCertificate: appConfig.sslCertificate || '',
    services: parseServicesFromAppConfig(),
    billing: appConfig.billing || {
      apiKey: '',
    },
    provisionBilling: !!appConfig.billing || false,
  }

  // min, max, computeSize, cpu/memory/instanceType (not in form), filesystem, database
  const singleTierValidationSpec = (tombstone) => {
    return Yup.object({
      min: requiredIfNotTombstoned(
        tombstone,
        Yup.number()
          .integer('Minimum count must be an integer value')
          .min(1, 'Minimum count must be at least ${min}'),
        'Minimum count is a required field.'
      ),
      max: Yup.number()
        .required('Maximum count is a required field.')
        .integer('Maximum count must be an integer value')
        .max(10, 'Maximum count can be no larger than ${max}')
        .test('match', 'Max cannot be smaller than min', function (max) {
          return max >= this.parent.min
        }),
      computeSize: requiredIfNotTombstoned(
        tombstone,
        Yup.string(),
        'Compute size is a required field.'
      ),
<<<<<<< HEAD
      database: Yup.object().when('provisionDb', {
        is: true,
        then: Yup.object({
          engine: Yup.string().required('Engine is required'),
          version: Yup.string().required('Version is required'),
          instance: Yup.string().required('Instance is required'),
          username: Yup.string()
            .matches('^[a-zA-Z]+[a-zA-Z0-9_$]*$', 'Username is not valid')
            .required('Username is required'),
          password: Yup.string()
            .when('hasEncryptedPassword', {
              is: false,
              then: Yup.string().matches(
                '^[a-zA-Z0-9/@"\' ]{8,}$',
                'Password must be longer than 8 characters and can only contain alphanumberic characters or / @ " \' and spaces'
              ),
            })
            .required('Password is required'),
          database: Yup.string(),
        }),
        otherwise: Yup.object(),
      }),
      filesystem: Yup.object().when(['provisionFS', 'filesystemType'], (provisionFS, filesystemType) => {
        if (provisionFS) {
          return FILESYSTEM_TYPES[filesystemType]?.validationSchema || Yup.object()
        }
        return Yup.object()
=======
      filesystem: Yup.object().when('provisionFS', {
        is: true,
        then: filesystemSpec,
        otherwise: Yup.object(),
>>>>>>> 26663054
      }),
    })
  }

  const allTiersValidationSpec = (tombstone) => {
    let allTiers = {}
    for (var i = 0; i < tiers.length; i++) {
      var tierName = tiers[i].name
      allTiers[tierName] = singleTierValidationSpec(tombstone)
    }
    return Yup.object(allTiers)
  }

  const allTiersDatabaseValidationSpec = (tombstone) => {
    let allTiers = {}
    for (var i = 0; i < tiers.length; i++) {
      var tierName = tiers[i].name
      allTiers[tierName] = Yup.object({
        instance: requiredIfNotTombstoned(
          tombstone,
          Yup.string(),
          'Database instance is required.'
        )
      })
    }
    return Yup.object(allTiers)
  }

  const requiredIfNotTombstoned = (tombstone, schema, requiredMessage) => {
    return tombstone ? schema : schema.required(requiredMessage)
  }

  // TODO public service paths cannot match
  const validationSpecs = Yup.object({
    name: Yup.string().required('Name is a required field.'),
    services: Yup.array(
      Yup.object({
        public: Yup.boolean().required(),
        name: Yup.string()
          .when('tombstone', (tombstone, schema) => {
            return requiredIfNotTombstoned(
              tombstone,
              schema,
              'Service Name is a required field.'
            )
          })
          .matches(
            /^[\.\-_a-zA-Z0-9]+$/,
            'Name must only contain alphanumeric characters or .-_'
          ),
        description: Yup.string(),
        path: Yup.string()
          .when(['public', 'tombstone'], (isPublic, tombstone, schema) => {
            if (isPublic) {
              return requiredIfNotTombstoned(
                tombstone,
                schema,
                'Path is required for public services'
              )
            }
            return schema
          })
          .matches(
            /^\/.+$/,
            'Path must start with / and be followed by at least one character.'
          ),
        containerPort: Yup.number()
          .integer('Container port must be an integer value.')
          .required('Container port is a required field.'),
        containerTag: Yup.string().required(
          'Container Tag is a required field.'
        ),
        healthCheckUrl: Yup.string()
          .required('Health Check URL is a required field')
          .matches(/^\//, 'Health Check must start with forward slash (/)'),
        operatingSystem: Yup.string().when('tombstone', (tombstone, schema) => {
          return requiredIfNotTombstoned(
            tombstone,
            schema,
            'Container OS is a required field.'
          )
        }),
        windowsVersion: Yup.string().when('operatingSystem', {
          is: (containerOs) => containerOs && containerOs === WINDOWS,
          then: Yup.string().required('Windows version is a required field'),
          otherwise: Yup.string().nullable(),
        }),
<<<<<<< HEAD
        tiers: Yup.object().when(['tombstone'], (tombstone) => {
          return allTiersValidationSpec(tombstone)
        }),
=======
        provisionDb: Yup.boolean(),
        database: Yup.object().when('provisionDb', {
          is: true,
          then: Yup.object({
            engine: Yup.string().required('Engine is required'),
            version: Yup.string().required('Version is required'),
            tiers: Yup.object().when('tombstone', (tombstone, schema) => {
              return allTiersDatabaseValidationSpec(tombstone)
            }),
            username: Yup.string()
              .matches('^[a-zA-Z]+[a-zA-Z0-9_$]*$', 'Username is not valid')
              .required('Username is required'),
            password: Yup.string()
              .when('hasEncryptedPassword', {
                is: false,
                then: Yup.string().matches(
                  '^[a-zA-Z0-9/@"\' ]{8,}$',
                  'Password must be longer than 8 characters and can only contain alphanumberic characters or / @ " \' and spaces'
                ),
              })
              .required('Password is required'),
            database: Yup.string(),
          }),
          otherwise: Yup.object(),
        }),
        provisionFS: Yup.boolean(),
        tiers: Yup.object().when(
          ['tombstone', 'operatingSystem'],
          (tombstone, operatingSystem, schema) => {
            return allTiersValidationSpec(tombstone, operatingSystem)
          }
        ),
>>>>>>> 26663054
        tombstone: Yup.boolean(),
      })
    ).min(1, 'Application must have at least ${min} service(s).'),
    provisionBilling: Yup.boolean(),
  })

  const onFileSelected = (serviceName, file) => {
    props.onFileSelected({ serviceName, file })
  }

  const dismissError = () => {
    dispatch(dismissConfigError())
  }

  const dismissMessage = () => {
    dispatch(dismissConfigMessage())
  }

  const isSubmitting = () => {
    return loading !== 'idle'
  }

  const findServicesWithErrors = (formik) => {
    let servicesWithErrors = []
    if (!!formik?.errors?.services) {
      if (typeof formik.errors.services === 'string') {
        servicesWithErrors.push(formik.errors.services)
      } else {
        formik.errors.services?.forEach((service, index) => {
          if (!!service) {
            servicesWithErrors.push(formik.values?.services[index].name)
          }
        })
      }
    }
    return servicesWithErrors.join(', ')
  }

  return (
    <LoadingOverlay
      active={isSubmitting()}
      spinner
      text="Loading configuration..."
    >
      <div className="animated fadeIn">
        {hasTenants && (
          <Alert color="primary">
            <span>
              <i className="fa fa-info-circle" /> Note: some settings cannot be
              modified once you have deployed tenants.
            </span>
          </Alert>
        )}
        {/* {loading !== "idle" && <div>Loading...</div>} */}
        {!!error && (
          <Alert color="danger" isOpen={!!error} toggle={dismissError}>
            {error}
          </Alert>
        )}
        {!!message && (
          <Alert color="info" isOpen={!!message} toggle={dismissMessage}>
            {message}
          </Alert>
        )}
        <Formik
          initialValues={initialValues}
          validationSchema={validationSpecs}
          validateOnChange={false}
          onSubmit={updateConfig}
          enableReinitialize={true}
        >
          {(formik) => {
            return (
              <>
                {!!formik.errors && Object.keys(formik.errors).length > 0 ? (
                  <Alert color="danger">
                    Errors in {findServicesWithErrors(formik)}
                  </Alert>
                ) : null}
                <Form>
                  <AppSettingsSubform
                    isLocked={hasTenants}
                    certOptions={certOptions}
                    acmConsoleLink={acmConsoleLink}
                  ></AppSettingsSubform>
                  <ServicesComponent
                    formik={formik}
                    formikErrors={formik.errors}
                    hasTenants={hasTenants}
                    osOptions={osOptions}
                    dbOptions={dbOptions}
                    onFileSelected={onFileSelected}
                    tiers={tiers}
                    initService={
                      generateAppConfigOrDefaultInitialValuesForService
                    }
                    setFieldValue={(k, v) => formik.setFieldValue(k, v)}
                  ></ServicesComponent>
                  <BillingSubform
                    provisionBilling={formik.values.provisionBilling}
                    values={formik.values?.billing}
                  ></BillingSubform>
                  <Row>
                    <Col xs={12}>
                      <Card>
                        <Card.Body>
                          <Button
                            type="Submit"
                            variant="info"
                            disabled={isSubmitting()}
                          >
                            {isSubmitting() ? 'Saving...' : 'Submit'}
                          </Button>
                        </Card.Body>
                      </Card>
                    </Col>
                  </Row>
                </Form>
              </>
            )
          }}
        </Formik>
      </div>
    </LoadingOverlay>
  )
}<|MERGE_RESOLUTION|>--- conflicted
+++ resolved
@@ -75,75 +75,21 @@
       ...defaultValues.filesystem,
       ...tierValues.filesystem
     }
-    let database = {
-      engine: '',
-      family: '',
-      version: '',
-      instance: '',
-      username: '',
-      password: '',
-      hasEncryptedPassword: false,
-      encryptedPassword: '',
-      database: '',
-      bootstrapFilename: '',
-      ...defaultValues.database,
-      ...tierValues.database
-    }
     let defaults = Object.assign({
       min: 0,
       max: 0,
       computeSize: '',
-<<<<<<< HEAD
     }, defaultValues, tierValues)
     let uncleanedInitialTierValues = {
       ...defaults,
       filesystem: filesystem,
-      database: database
     }
     return {
       ...uncleanedInitialTierValues,
       provisionDb: !!tierValues.database,
-      database: {
-        ...uncleanedInitialTierValues.database,
-        //This is frail, but try to see if the incoming password is base64d
-        //If so, assume it's encrypted
-        //Also store a copy in the encryptedPassword field
-        hasEncryptedPassword: tierValues?.database?.password.match(
-          /^[A-Za-z0-9=+/\s ]+$/
-        ),
-        encryptedPassword: tierValues?.database?.password,
-      },
       provisionFS: !!tierValues.filesystem,
       filesystemType: tierValues.filesystem?.type || '',
       filesystem: splitWeeklyMaintenanceTime(uncleanedInitialTierValues.filesystem),
-=======
-      filesystem: {
-        fileSystemType: fileSystemType,
-        mountPoint: '',
-        efs: {
-          lifecycle: '0',
-          encryptAtRest: '',
-        },
-        fsx: {
-          storageGb: 32,
-          throughputMbs: 8,
-          backupRetentionDays: 7,
-          dailyBackupTime: '01:00',
-          weeklyMaintenanceTime: '07:01:00',
-          weeklyMaintenanceDay: '1',
-          windowsMountDrive: 'G:',
-        }
-      }
-    }, defaultValues)
-    let uncleanedInitialTierValues = Object.assign({}, defaults, tierValuesCopy)
-    return {
-      ...uncleanedInitialTierValues,
-      provisionFS: !!tierValuesCopy.filesystem,
-      filesystem: !!uncleanedInitialTierValues.filesystem ? {
-        ...uncleanedInitialTierValues.filesystem,
-        fsx: getFsx(uncleanedInitialTierValues?.filesystem?.fsx) || defaults.filesystem.fsx
-      } : defaults.filesystem,
->>>>>>> 26663054
     }
   }
 
@@ -173,9 +119,6 @@
         ? LINUX
         : WINDOWS
       : ''
-<<<<<<< HEAD
-=======
-    const fileSystemType = (os !== LINUX ? FSX : EFS)
     const db = !!thisService?.database
         ? {
             ...thisService.database,
@@ -199,7 +142,6 @@
             bootstrapFilename: '',
             tiers: {},
           }
->>>>>>> 26663054
     const windowsVersion = os === WINDOWS ? thisService.operatingSystem : ''
     let defaultTierName = tiers.filter(t => t.defaultTier)[0].name
     let defaultTierValues = generateAppConfigOrDefaultInitialValuesForTier(Object.assign({}, thisService?.tiers[defaultTierName]), {})
@@ -218,11 +160,8 @@
       containerTag: thisService?.containerTag || 'latest',
       description: thisService?.description || '',
       operatingSystem: os,
-<<<<<<< HEAD
-=======
       database: db,
       provisionDb: !!thisService?.database,
->>>>>>> 26663054
       windowsVersion: windowsVersion,
       tiers: initialTierValues,
       tombstone: false,
@@ -274,40 +213,11 @@
         Yup.string(),
         'Compute size is a required field.'
       ),
-<<<<<<< HEAD
-      database: Yup.object().when('provisionDb', {
-        is: true,
-        then: Yup.object({
-          engine: Yup.string().required('Engine is required'),
-          version: Yup.string().required('Version is required'),
-          instance: Yup.string().required('Instance is required'),
-          username: Yup.string()
-            .matches('^[a-zA-Z]+[a-zA-Z0-9_$]*$', 'Username is not valid')
-            .required('Username is required'),
-          password: Yup.string()
-            .when('hasEncryptedPassword', {
-              is: false,
-              then: Yup.string().matches(
-                '^[a-zA-Z0-9/@"\' ]{8,}$',
-                'Password must be longer than 8 characters and can only contain alphanumberic characters or / @ " \' and spaces'
-              ),
-            })
-            .required('Password is required'),
-          database: Yup.string(),
-        }),
-        otherwise: Yup.object(),
-      }),
       filesystem: Yup.object().when(['provisionFS', 'filesystemType'], (provisionFS, filesystemType) => {
         if (provisionFS) {
           return FILESYSTEM_TYPES[filesystemType]?.validationSchema || Yup.object()
         }
         return Yup.object()
-=======
-      filesystem: Yup.object().when('provisionFS', {
-        is: true,
-        then: filesystemSpec,
-        otherwise: Yup.object(),
->>>>>>> 26663054
       }),
     })
   }
@@ -395,11 +305,6 @@
           then: Yup.string().required('Windows version is a required field'),
           otherwise: Yup.string().nullable(),
         }),
-<<<<<<< HEAD
-        tiers: Yup.object().when(['tombstone'], (tombstone) => {
-          return allTiersValidationSpec(tombstone)
-        }),
-=======
         provisionDb: Yup.boolean(),
         database: Yup.object().when('provisionDb', {
           is: true,
@@ -425,14 +330,9 @@
           }),
           otherwise: Yup.object(),
         }),
-        provisionFS: Yup.boolean(),
-        tiers: Yup.object().when(
-          ['tombstone', 'operatingSystem'],
-          (tombstone, operatingSystem, schema) => {
-            return allTiersValidationSpec(tombstone, operatingSystem)
-          }
-        ),
->>>>>>> 26663054
+        tiers: Yup.object().when(['tombstone'], (tombstone) => {
+          return allTiersValidationSpec(tombstone)
+        }),
         tombstone: Yup.boolean(),
       })
     ).min(1, 'Application must have at least ${min} service(s).'),
