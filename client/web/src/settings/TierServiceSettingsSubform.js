--- conflicted
+++ resolved
@@ -18,13 +18,8 @@
 import { SaasBoostSelect, SaasBoostInput } from '../components/FormComponents'
 import { Dropdown, Card, Row, Col } from 'react-bootstrap'
 import { PropTypes } from 'prop-types'
-<<<<<<< HEAD
 import FileSystemSubform from './components/filesystem/FileSystemSubform'
-import DatabaseSubform from './DatabaseSubform'
-=======
-import FileSystemSubform from './FileSystemSubform'
-import DatabaseTierSubform from './DatabaseTierSubform'
->>>>>>> 26663054
+import DatabaseSubform from './DatabaseTierSubform'
 
 const TierServiceSettingsSubform = (props) => {
   const {
