/*
 * Copyright Amazon.com, Inc. or its affiliates. All Rights Reserved.
 *
 * Licensed under the Apache License, Version 2.0 (the "License").
 * You may not use this file except in compliance with the License.
 * You may obtain a copy of the License at
 *
 *   http://www.apache.org/licenses/LICENSE-2.0
 *
 * Unless required by applicable law or agreed to in writing, software
 * distributed under the License is distributed on an "AS IS" BASIS,
 * WITHOUT WARRANTIES OR CONDITIONS OF ANY KIND, either express or implied.
 * See the License for the specific language governing permissions and
 * limitations under the License.
 */

package com.amazon.aws.partners.saasfactory.saasboost;

import com.amazon.aws.partners.saasfactory.saasboost.clients.AwsClientBuilderFactory;
import com.fasterxml.jackson.databind.ObjectMapper;
import com.fasterxml.jackson.dataformat.yaml.YAMLFactory;

import org.slf4j.Logger;
import org.slf4j.LoggerFactory;
import software.amazon.awssdk.core.SdkBytes;
import software.amazon.awssdk.core.SdkSystemSetting;
import software.amazon.awssdk.core.exception.SdkServiceException;
import software.amazon.awssdk.core.sync.RequestBody;
import software.amazon.awssdk.regions.Region;
import software.amazon.awssdk.services.apigateway.ApiGatewayClient;
import software.amazon.awssdk.services.apigateway.model.GetRestApisResponse;
import software.amazon.awssdk.services.apigateway.model.RestApi;
import software.amazon.awssdk.services.cloudformation.CloudFormationClient;
import software.amazon.awssdk.services.cloudformation.model.*;
import software.amazon.awssdk.services.cloudformation.model.Parameter;
import software.amazon.awssdk.services.cloudformation.model.ResourceStatus;
import software.amazon.awssdk.services.cloudformation.model.Stack;
import software.amazon.awssdk.services.ecr.EcrClient;
import software.amazon.awssdk.services.ecr.model.*;
import software.amazon.awssdk.services.iam.IamClient;
import software.amazon.awssdk.services.iam.model.*;
import software.amazon.awssdk.services.lambda.LambdaClient;
import software.amazon.awssdk.services.lambda.model.InvocationType;
import software.amazon.awssdk.services.lambda.model.InvokeResponse;
import software.amazon.awssdk.services.quicksight.QuickSightClient;
import software.amazon.awssdk.services.quicksight.model.*;
import software.amazon.awssdk.services.quicksight.model.ListUsersRequest;
import software.amazon.awssdk.services.quicksight.model.ListUsersResponse;
import software.amazon.awssdk.services.quicksight.model.Tag;
import software.amazon.awssdk.services.quicksight.model.User;
import software.amazon.awssdk.services.s3.S3Client;
import software.amazon.awssdk.services.s3.model.*;
import software.amazon.awssdk.services.secretsmanager.SecretsManagerClient;
import software.amazon.awssdk.services.secretsmanager.model.CreateSecretRequest;
import software.amazon.awssdk.services.secretsmanager.model.SecretsManagerException;
import software.amazon.awssdk.services.ssm.SsmClient;
import software.amazon.awssdk.services.ssm.model.*;

import java.io.*;
import java.nio.charset.StandardCharsets;
import java.nio.file.*;
import java.time.LocalDate;
import java.time.format.DateTimeFormatter;
import java.util.*;
import java.util.stream.Collectors;
import java.util.stream.Stream;

import static com.amazon.aws.partners.saasfactory.saasboost.Utils.isBlank;
import static com.amazon.aws.partners.saasfactory.saasboost.Utils.isNotBlank;
import static com.amazon.aws.partners.saasfactory.saasboost.Utils.isEmpty;
import static com.amazon.aws.partners.saasfactory.saasboost.Utils.isNotEmpty;
import static com.amazon.aws.partners.saasfactory.saasboost.Utils.getFullStackTrace;

public class SaaSBoostInstall {

    private static final Logger LOGGER = LoggerFactory.getLogger(SaaSBoostInstall.class);
    private static final Region AWS_REGION = Region.of(System.getenv(SdkSystemSetting.AWS_REGION.environmentVariable()));
    private static final String OS = System.getProperty("os.name").toLowerCase();
    private static final String VERSION = getVersionInfo();

    private final AwsClientBuilderFactory awsClientBuilderFactory;
    private final ApiGatewayClient apigw;
    private final CloudFormationClient cfn;
    private final EcrClient ecr;
    private final IamClient iam;
    // TODO do we need to reassign the quicksight client between getQuickSightUsername and setupQuicksight?
    private QuickSightClient quickSight;
    private final S3Client s3;
    private final SsmClient ssm;
    private final LambdaClient lambda;
    private final SecretsManagerClient secretsManager;

    private final String accountId;
    private String envName;
    private Path workingDir;
    private SaaSBoostArtifactsBucket saasBoostArtifactsBucket;
    private String lambdaSourceFolder = "lambdas";
    private String stackName;
    private Map<String, String> baseStackDetails = new HashMap<>();
    private boolean useAnalyticsModule = false;
    private boolean useQuickSight = false;
    private String quickSightUsername;
    private String quickSightUserArn;

    protected enum ACTION {
        INSTALL(1, "New AWS SaaS Boost install.", false),
        ADD_ANALYTICS(2, "Install Metrics and Analytics into existing AWS SaaS Boost deployment.", true),
        UPDATE_WEB_APP(3, "Update Web Application for existing AWS SaaS Boost deployment.", true),
        UPDATE(4, "Update existing AWS SaaS Boost deployment.", true),
        DELETE(5, "Delete existing AWS SaaS Boost deployment.", true),
        CANCEL(6, "Exit installer.", false);
//        DEBUG(7, "Debug", false);

        private final int choice;
        private final String prompt;
        private final boolean existing;

        ACTION(int choice, String prompt, boolean existing) {
            this.choice = choice;
            this.prompt = prompt;
            this.existing = existing;
        }

        public String getPrompt() {
            return String.format("%2d. %s", choice, prompt);
        }

        public boolean isExisting() {
            return existing;
        }

        public static ACTION ofChoice(int choice) {
            ACTION action = null;
            for (ACTION a : ACTION.values()) {
                if (a.choice == choice) {
                    action = a;
                    break;
                }
            }
            return action;
        }
    }

    public SaaSBoostInstall() {
        awsClientBuilderFactory = AwsClientBuilderFactory.builder()
                .region(AWS_REGION)
                .build();

        apigw = awsClientBuilderFactory.apiGatewayBuilder().build();
        cfn = awsClientBuilderFactory.cloudFormationBuilder().build();
        ecr = awsClientBuilderFactory.ecrBuilder().build();
        iam = awsClientBuilderFactory.iamBuilder().build();
        lambda = awsClientBuilderFactory.lambdaBuilder().build();
        quickSight = awsClientBuilderFactory.quickSightBuilder().build();
        s3 = awsClientBuilderFactory.s3Builder().build();
        ssm = awsClientBuilderFactory.ssmBuilder().build();
        secretsManager = awsClientBuilderFactory.secretsManagerBuilder().build();

        accountId = awsClientBuilderFactory.stsBuilder().build().getCallerIdentity().account();
    }

    public static void main(String[] args) {
        SaaSBoostInstall installer = new SaaSBoostInstall();
        try {
            String existingBucket = null;
            if (args.length > 0) {
                existingBucket = args[0];
            }
            installer.start(existingBucket);
        } catch (Exception e) {
            outputMessage("===========================================================");
            outputMessage("Installation Error: " + e.getLocalizedMessage());
            outputMessage("Please see detailed log file saas-boost-install.log");
            LOGGER.error(getFullStackTrace(e));
        }
    }

    protected void debug() {
//        getExistingSaaSBoostLambdasFolder();
//        processLambdas();
    }

    public void start(String existingBucket) {
        outputMessage("===========================================================");
        outputMessage("Welcome to the AWS SaaS Boost Installer");
        outputMessage("Installer Version: " + VERSION);

        // Do we have Maven, Node and AWS CLI on the PATH?
        checkEnvironment();

        ACTION installOption;
        while (true) {
            for (ACTION action : ACTION.values()) {
                System.out.println(action.getPrompt());
            }
            System.out.print("Please select an option to continue (1-" + ACTION.values().length + "): ");
            Integer option = Keyboard.readInt();
            if (option != null) {
                installOption = ACTION.ofChoice(option);
                if (installOption != null) {
                    break;
                }
            } else {
                System.out.println("Invalid option specified, try again.");
            }
        }

        // If we're taking action on an existing install, load up the environment
        if (installOption.isExisting()) {
            loadExistingSaaSBoostEnvironment();
        }

        if (ACTION.CANCEL != installOption && ACTION.DELETE != installOption) {
            this.workingDir = getWorkingDirectory();
        }

        switch (installOption) {
            case INSTALL:
                installSaaSBoost(existingBucket);
                break;
            case UPDATE:
                updateSaaSBoost();
                break;
            case UPDATE_WEB_APP:
                updateWebApp();
                break;
            case ADD_ANALYTICS:
                this.useAnalyticsModule = true;
                System.out.print("Would you like to setup Amazon Quicksight for the Analytics module? You must have already registered for Quicksight in your account (y or n)? ");
                this.useQuickSight = Keyboard.readBoolean();
                if (this.useQuickSight) {
                    getQuickSightUsername();
                }
                installAnalyticsModule();
                break;
            case DELETE:
                deleteSaasBoostInstallation();
                break;
            case CANCEL:
                cancel();
                break;
//            case DEBUG:
//                debug();
//                break;
        }
    }

    protected void installSaaSBoost(String existingBucket) {
        LOGGER.info("Performing new installation of AWS SaaS Boost");

        // Check if yarn.lock exists in the client/web folder
        // If it doesn't, exit and ask them to run yarn which will download the NPM dependencies
        // TODO We're doing this because downloading Node modules for the first time takes a while... is this necessary?
        Path webClientDir = workingDir.resolve("client").resolve("web");
        Path yarnLockFile = webClientDir.resolve("yarn.lock");
        if (!Files.exists(yarnLockFile)) {
            outputMessage("Please run 'yarn' command from " + webClientDir.toString() + " before running this installer.");
            System.exit(2);
        }

        while (true) {
            System.out.print("Enter name of the AWS SaaS Boost environment to deploy (Ex. dev, test, uat, prod, etc.): ");
            this.envName = Keyboard.readString();
            if (validateEnvironmentName(this.envName)) {
                break;
            } else {
                outputMessage("Entered value is incorrect, maximum of 10 alphanumeric characters, please try again.");
            }
        }

        String emailAddress;
        while (true) {
            System.out.print("Enter the email address for your AWS SaaS Boost administrator: ");
            emailAddress = Keyboard.readString();
            if (validateEmail(emailAddress)) {
                System.out.print("Enter the email address address again to confirm: ");
                String emailAddress2 = Keyboard.readString();
                if (emailAddress.equals(emailAddress2)) {
                    break;
                } else {
                    outputMessage("Entered value for email address does not match " + emailAddress);
                }
            } else {
                outputMessage("Entered value for email address is incorrect or wrong format, please try again.");
            }
        }

        System.out.print("Would you like to install the metrics and analytics module of AWS SaaS Boost (y or n)? ");
        this.useAnalyticsModule = Keyboard.readBoolean();

        // If installing the analytics module, ask about QuickSight.
        if (useAnalyticsModule) {
            System.out.print("Would you like to setup Amazon Quicksight for the Analytics module? You must have already registered for Quicksight in your account (y or n)? ");
            this.useQuickSight = Keyboard.readBoolean();
        }
        if (this.useQuickSight) {
            getQuickSightUsername();
        }

        System.out.println("If your application runs on Windows and uses a shared file system, Active Directory is required.");
        System.out.print("Would you like to provision AWS Directory Service to use with FSx for Windows File Server (y or n)? ");
        final boolean setupActiveDirectory = Keyboard.readBoolean();

        System.out.println();
        outputMessage("===========================================================");
        outputMessage("");
        outputMessage("Would you like to continue the installation with the following options?");
        outputMessage("AWS Account: " + this.accountId);
        outputMessage("AWS Region: " + AWS_REGION.toString());
        outputMessage("AWS SaaS Boost Environment Name: " + this.envName);
        outputMessage("Admin Email Address: " + emailAddress);
        outputMessage("Install optional Analytics Module: " + this.useAnalyticsModule);
        if (this.useAnalyticsModule && isNotBlank(this.quickSightUsername)) {
            outputMessage("Amazon QuickSight user for Analytics Module: " + this.quickSightUsername);
        } else {
            outputMessage("Amazon QuickSight user for Analytics Module: N/A");
        }
        outputMessage("Setup AWS Directory Service for FSx for Windows File Server: " + setupActiveDirectory);

        System.out.println();
        System.out.print("Continue (y or n)? ");
        boolean continueInstall = Keyboard.readBoolean();
        if (!continueInstall) {
            cancel();
        }

        System.out.println();
        outputMessage("===========================================================");
        outputMessage("Installing AWS SaaS Boost");
        outputMessage("===========================================================");

        // Check for the AWS managed service roles:
        outputMessage("Checking for necessary AWS service linked roles");
        setupAwsServiceRoles();

        if (existingBucket == null) {
            // Create the S3 artifacts bucket
            outputMessage("Creating S3 artifacts bucket");
            saasBoostArtifactsBucket = SaaSBoostArtifactsBucket.createS3ArtifactBucket(s3, envName, AWS_REGION);
            outputMessage("Created S3 artifacts bucket: " + saasBoostArtifactsBucket);

            // Copy the CloudFormation templates
            outputMessage("Uploading CloudFormation templates to S3 artifacts bucket");
            copyTemplateFilesToS3();

            // Compile all the source code
            outputMessage("Compiling Lambda functions and uploading to S3 artifacts bucket. This will take some time...");
            processLambdas();
        } else {
            outputMessage("Reusing existing artifacts bucket " + existingBucket);
            saasBoostArtifactsBucket = new SaaSBoostArtifactsBucket(existingBucket, AWS_REGION);
            try {
                s3.headBucket(request -> request.bucket(saasBoostArtifactsBucket.getBucketName()));
            } catch (SdkServiceException s3error) {
                outputMessage("Bucket " + existingBucket + " does not exist!");
                throw s3error;
            }
        }

        final String activeDirectoryPasswordParameterName = "/saas-boost/" + envName + "/ACTIVE_DIRECTORY_PASSWORD";
        if (setupActiveDirectory) {
            String activeDirectoryPassword = generatePassword(16);
            LOGGER.info("Add SSM param ACTIVE_DIRECTORY_PASSWORD with password");
            try {
                ssm.putParameter(PutParameterRequest.builder()
                        .name(activeDirectoryPasswordParameterName)
                        .type(ParameterType.SECURE_STRING)
                        .value(activeDirectoryPassword)
                        .overwrite(true)
                        .build()
                );
                secretsManager.createSecret(CreateSecretRequest.builder()
                        .name(activeDirectoryPasswordParameterName)
                        .secretString(activeDirectoryPassword)
                        .forceOverwriteReplicaSecret(true)
                        .build()
                );
            } catch (SsmException ssmError) {
                LOGGER.error("ssm:PutParameter error", ssmError);
                LOGGER.error(getFullStackTrace(ssmError));
                throw ssmError;
            } catch (SecretsManagerException smError) {
                LOGGER.error("secretsmanager:createSecret error", smError);
                LOGGER.error(getFullStackTrace(smError));
                throw smError;
            }
            outputMessage("Active Directory admin user password stored in secure SSM Parameter: " + activeDirectoryPasswordParameterName);
        }

        // Run CloudFormation create stack
        outputMessage("Running CloudFormation");
        this.stackName = "sb-" + envName;
        createSaaSBoostStack(stackName, emailAddress, setupActiveDirectory, activeDirectoryPasswordParameterName);

        // TODO if we capture the create complete event for the web bucket from the main SaaS Boost stack
        // we could pop a message in a queue that we could listen to here and trigger the website build
        // while the rest of the CloudFormation is finishing. Or, we could move this to a simple CodeBuild
        // project and have CloudFormation own building/copying the web files to S3.
        // Wait for completion and then build web app
        outputMessage("Build website and upload to S3");
        final String webUrl = buildAndCopyWebApp();

        if (useAnalyticsModule) {
            LOGGER.info("Install metrics and analytics module");
            // The analytics module stack reads baseStackDetails for its CloudFormation template parameters
            // because we're not yet creating the analytics resources as a nested child stack of the main stack
            this.baseStackDetails = getExistingSaaSBoostStackDetails();
            installAnalyticsModule();
        }

        outputMessage("Check the admin email box for the temporary password.");
        outputMessage("AWS SaaS Boost Artifacts Bucket: " + saasBoostArtifactsBucket);
        outputMessage("AWS SaaS Boost Console URL is: " + webUrl);
    }

    protected void updateSaaSBoost() {
        LOGGER.info("Perform Update of AWS SaaS Boost deployment");
        outputMessage("******* W A R N I N G *******");
        outputMessage("Updating AWS SaaS Boost environment is an IRREVERSIBLE operation. You should test an "
                + "updated install in a non-production environment\n"
                + "before updating a production environment. By continuing you understand and ACCEPT the RISKS!");
        System.out.print("Enter y to continue with UPDATE of " + stackName + " or n to CANCEL: ");
        boolean continueUpgrade = Keyboard.readBoolean();
        if (!continueUpgrade) {
            outputMessage("Canceled UPDATE of AWS SaaS Boost environment");
            System.exit(2);
        } else {
            outputMessage("Continuing UPDATE of AWS SaaS Boost stack " + stackName);
        }

        // First, upload the (potentially) modified CloudFormation templates up to S3
        outputMessage("Copy CloudFormation template files to S3 artifacts bucket " + saasBoostArtifactsBucket);
        copyTemplateFilesToS3();

        // Grab the current Lambda folder. We are going to upload the (potentially) modified Lambda functions to a
        // different S3 folder as a way to force CloudFormation to update the function resources. After we copy the
        // function code up to S3 in the new folder, we can delete the existing one to save space/money on S3.
        final String existingLambdaSourceFolder = this.lambdaSourceFolder;

        // Now create a new S3 folder for the Lambda functions so that CloudFormation sees a change that will
        // trigger an update function call to the Lambda service.
        this.lambdaSourceFolder = "lambdas-" + DateTimeFormatter.ISO_LOCAL_DATE.format(LocalDate.now());
        outputMessage("Updating Lambda folder to " + this.lambdaSourceFolder);
        outputMessage("Compiling Lambda functions and uploading to S3 artifacts bucket. This will take some time...");
        processLambdas();

        // Update the analytics stack if needed
        if (useAnalyticsModule) {
            outputMessage("Update the Metrics and Analytics stack...");
            updateMetricsStack();
        }

        // Get values for all the CloudFormation parameters including possibly new ones in the template file on disk
        Path cloudFormationTemplate = workingDir.resolve(Path.of("resources", "saas-boost.yaml"));
        if (!Files.exists(cloudFormationTemplate)) {
            outputMessage("Unable to find file " + cloudFormationTemplate.toString());
            System.exit(2);
        }
        Map<String, String> cloudFormationParamMap = getCloudFormationParameterMap(cloudFormationTemplate, this.baseStackDetails);

        // Update the Lambda source folder to deploy updated code
        outputMessage("Updating LambdaSourceFolder parameter to " + this.lambdaSourceFolder);
        cloudFormationParamMap.put("LambdaSourceFolder", this.lambdaSourceFolder);

        // Update the version number
        outputMessage("Updating Version parameter to " + VERSION);
        cloudFormationParamMap.put("Version", VERSION);

        // Now call update stack
        outputMessage("Executing CloudFormation update stack on: " + this.stackName);
        updateCloudFormationStack(this.stackName, cloudFormationParamMap, "saas-boost.yaml");

        // CloudFormation will not redeploy an API Gateway stage on update
        outputMessage("Updating API Gateway deployment for stages");
        try {
            String publicApiName = "sb-public-api-" + this.envName;
            String privateApiName = "sb-private-api-" + this.envName;
            GetRestApisResponse response = apigw.getRestApis();
            if (response.hasItems()) {
                for (RestApi api : response.items()) {
                    String apiName = api.name();
                    boolean isPublicApi = publicApiName.equals(apiName);
                    boolean isPrivateApi = privateApiName.equals(apiName);
                    if (isPublicApi || isPrivateApi) {
                        String stage = isPublicApi ? cloudFormationParamMap.get("PublicApiStage") : cloudFormationParamMap.get("PrivateApiStage");
                        outputMessage("Updating API Gateway deployment for " + apiName + " to stage: " + stage);
                        apigw.createDeployment(request -> request
                                .restApiId(api.id())
                                .stageName(stage)
                        );
                    }
                }
            }
        } catch (SdkServiceException apigwError) {
            LOGGER.error("apigateway error", apigwError);
            LOGGER.error(getFullStackTrace(apigwError));
            throw apigwError;
        }

        //build and copy the web site
        buildAndCopyWebApp();

        // Delete the old lambdas zip files
        outputMessage("Delete files from previous Lambda folder: " + existingLambdaSourceFolder);
        cleanUpS3(saasBoostArtifactsBucket.getBucketName(), existingLambdaSourceFolder);

        outputMessage("Update of SaaS Boost environment " + this.envName + " complete.");
    }

    protected void deleteSaasBoostInstallation() {
        // Confirm delete
        outputMessage("****** W A R N I N G");
        outputMessage("Deleting the AWS SaaS Boost environment is IRREVERSIBLE and ALL deployed tenant resources will be deleted!");
        while (true) {
            System.out.print("Enter the SaaS Boost environment name to confirm: ");
            String confirmEnvName = Keyboard.readString();
            if (isNotBlank(confirmEnvName) && this.envName.equalsIgnoreCase(confirmEnvName)) {
                System.out.println("SaaS Boost environment " + this.envName + " for AWS Account " + this.accountId + " in region " + AWS_REGION + " will be deleted. This action cannot be undone!");
                break;
            } else {
                outputMessage("Entered value is incorrect, please try again.");
            }
        }

        System.out.print("Are you sure you want to delete the SaaS Boost environment " + this.envName + "? Enter y to continue or n to cancel: ");
        boolean continueDelete = Keyboard.readBoolean();
        if (!continueDelete) {
            outputMessage("Canceled Delete of AWS SaaS Boost environment");
            System.exit(2);
        } else {
            outputMessage("Continuing Delete of AWS SaaS Boost environment " + this.envName);
        }

        // Delete all the provisioned tenants
        List<LinkedHashMap<String, Object>> tenants = getProvisionedTenants();
        for (LinkedHashMap<String, Object> tenant : tenants) {
            outputMessage("Deleting AWS SaaS Boost tenant " + tenant.get("id"));
            deleteProvisionedTenant(tenant);
        }

        // Clear all the images from ECR or CloudFormation won't be able to delete the repository
        try {
            GetParameterResponse parameterResponse = ssm.getParameter(request -> request.name("/saas-boost/" + this.envName + "/ECR_REPO"));
            String ecrRepo = parameterResponse.parameter().value();
            outputMessage("Deleting images from ECR repository " + ecrRepo);
            deleteEcrImages(ecrRepo);
        } catch (SdkServiceException ssmError) {
            LOGGER.error("ssm:GetParameter error", ssmError);
            LOGGER.error(getFullStackTrace(ssmError));
            // throw ssmError;
        }

        // Clear all the Parameter Store entries for this environment that CloudFormation doesn't own
        deleteApplicationConfig();

        // Delete the analytics stack if it exists
        String analyticsStackName = analyticsStackName();
        if (checkCloudFormationStack(analyticsStackName)) {
            outputMessage("Deleting AWS SaaS Boost Analytics Module stack: " + analyticsStackName);
            deleteCloudFormationStack(analyticsStackName);
        }

        // Delete the SaaS Boost stack
        outputMessage("Deleting AWS SaaS Boost stack: " + this.stackName);
        deleteCloudFormationStack(this.stackName);

        // Finally, remove the S3 artifacts bucket that this installer created outside of CloudFormation
        LOGGER.info("Clean up s3 bucket: " + saasBoostArtifactsBucket);
        cleanUpS3(saasBoostArtifactsBucket.getBucketName(), null);
        s3.deleteBucket(r -> r.bucket(saasBoostArtifactsBucket.getBucketName()));

        // This installer also creates some Parameter Store entries outside of CloudFormation which are
        // needed to delete stacks via CloudFormation. delete these last.
        // TODO move these parameters to CloudFormation
        try {
            ssm.deleteParameters(request -> request.names(
                    "/saas-boost/" + this.envName + "/ACTIVE_DIRECTORY_PASSWORD",
                    "/saas-boost/" + this.envName + "/METRICS_ANALYTICS_DEPLOYED",
                    "/saas-boost/" + this.envName + "/REDSHIFT_MASTER_PASSWORD"
            ));
        } catch (SdkServiceException ssmError) {
            outputMessage("Failed to delete all Parameter Store entries");
            LOGGER.error("ssm:DeleteParameters error", ssmError);
            LOGGER.error(getFullStackTrace(ssmError));
        }

        outputMessage("Delete of SaaS Boost environment " + this.envName + " complete.");
    }

    protected void installAnalyticsModule() {
        LOGGER.info("Installing Analytics module into existing AWS SaaS Boost installation.");
        outputMessage("Analytics will be deployed into the existing AWS SaaS Boost environment " + this.envName + ".");

        String metricsStackName = analyticsStackName();
        try {
            DescribeStacksResponse metricsStackResponse = cfn.describeStacks(request -> request.stackName(metricsStackName));
            if (metricsStackResponse.hasStacks()) {
                outputMessage("AWS SaaS Boost Analytics stack with name: " + metricsStackName + " is already deployed");
                System.exit(2);
            }
        } catch (CloudFormationException cfnError) {
            // Calling describe-stacks on a stack name that doesn't exist is an exception
            if (!cfnError.getMessage().contains("Stack with id " + metricsStackName + " does not exist")) {
                LOGGER.error("cloudformation:DescribeStacks error {}", cfnError.getMessage());
                LOGGER.error(getFullStackTrace(cfnError));
                throw cfnError;
            }
        }

        outputMessage("===========================================================");
        outputMessage("");
        outputMessage("Would you like to continue the Analytics module installation with the following options?");
        outputMessage("Existing AWS SaaS Boost environment : " + envName);
        if (useQuickSight) {
            outputMessage("Amazon QuickSight user for Analytics Module: " + quickSightUsername);
        } else {
            outputMessage("Amazon QuickSight user for Analytics Module: N/A");
        }

        System.out.print("Continue (y or n)? ");
        boolean continueInstall = Keyboard.readBoolean();
        if (!continueInstall) {
            outputMessage("Canceled installation of AWS SaaS Boost Analytics");
            cancel();
        }
        outputMessage("Continuing installation of AWS SaaS Boost Analytics");
        outputMessage("===========================================================");
        outputMessage("Installing AWS SaaS Boost Metrics and Analytics Module");
        outputMessage("===========================================================");

        // Generate a password for the RedShift database if we don't already have one
        String dbPassword = null;
        String dbPasswordParam = "/saas-boost/" + this.envName + "/REDSHIFT_MASTER_PASSWORD";
        try {
            GetParameterResponse existingDbPasswordResponse = ssm.getParameter(GetParameterRequest.builder()
                    .name(dbPasswordParam)
                    .withDecryption(true)
                    .build()
            );
            // We actually need the secret value because we need to give it to QuickSight
            dbPassword = existingDbPasswordResponse.parameter().value();
            // And, we'll add the parameter version to the end of the name just in case it's greater than 1
            // so that CloudFormation can properly fetch the secret value
            dbPasswordParam = dbPasswordParam + ":" + existingDbPasswordResponse.parameter().version();
            LOGGER.info("Reusing existing RedShift password for Analytics");
        } catch (SdkServiceException noSuchParameter) {
            LOGGER.info("Generating new random RedShift password for Analytics");
            // Save the database password as a secret
            dbPassword = generatePassword(16);
            try {
                LOGGER.info("Saving RedShift password secret to Parameter Store");
                PutParameterResponse dbPasswordResponse = ssm.putParameter(PutParameterRequest.builder()
                        .name(dbPasswordParam)
                        .type(ParameterType.SECURE_STRING)
                        .overwrite(true)
                        .value(dbPassword)
                        .build()
                );
            } catch (SdkServiceException ssmError) {
                LOGGER.error("ssm:PutParamter error {}", ssmError.getMessage());
                LOGGER.error(getFullStackTrace(ssmError));
                throw ssmError;
            }
            // CloudFormation ssm-secure resolution needs a version number, which is guaranteed to be 1
            // in this case where we just created it
            dbPasswordParam = dbPasswordParam + ":1";
        }
        outputMessage("Redshift Database User Password stored in secure SSM Parameter: " + dbPasswordParam);

        // Run CloudFormation
        outputMessage("Creating CloudFormation stack " + metricsStackName + " for Analytics Module");
        String databaseName = "sb_analytics_" + this.envName.replaceAll("-", "_");
        createMetricsStack(metricsStackName, dbPasswordParam, databaseName);

        // TODO Why doesn't the CloudFormation template own this?
        LOGGER.info("Update SSM param METRICS_ANALYTICS_DEPLOYED to true");
        try {
            PutParameterResponse response = ssm.putParameter(request -> request
                    .name("/saas-boost/" + this.envName + "/METRICS_ANALYTICS_DEPLOYED")
                    .type(ParameterType.STRING)
                    .overwrite(true)
                    .value("true")
            );
        } catch (SdkServiceException ssmError) {
            LOGGER.error("ssm:PutParameter error {}", ssmError.getMessage());
            LOGGER.error(getFullStackTrace(ssmError));
            throw ssmError;
        }

        // Upload the JSON path file for Redshift to the bucket provisioned by CloudFormation
        Map<String, String> outputs = getMetricStackOutputs(metricsStackName);
        String metricsBucket = outputs.get("MetricsBucket");
        Path jsonPathFile = workingDir.resolve(Path.of("metrics-analytics", "deploy", "artifacts", "metrics_redshift_jsonpath.json"));

        LOGGER.info("Copying json files for Metrics and Analytics from {} to {}", jsonPathFile.toString(), metricsBucket);
        try {
            PutObjectResponse s3Response = s3.putObject(PutObjectRequest.builder()
                    .bucket(metricsBucket)
                    .key("metrics_redshift_jsonpath.json")
                    .contentType("text/json")
                    .build(), RequestBody.fromFile(jsonPathFile)
            );
        } catch (SdkServiceException s3Error) {
            LOGGER.error("s3:PutObject error {}", s3Error.getMessage());
            LOGGER.error(getFullStackTrace(s3Error));
            outputMessage("Error copying " + jsonPathFile.toString() + " to " + metricsBucket);
            // TODO Why don't we bail here if that file is required?
            outputMessage("Continuing with installation so you will need to manually upload that file.");
        }

        // Setup the quicksight dataset
        if (useQuickSight) {
            outputMessage("Set up Amazon Quicksight for Analytics Module");
            try {
                // TODO does this fail if it's run more than once?
                setupQuickSight(metricsStackName, outputs, dbPassword);
            } catch (Exception e) {
                outputMessage("Error with setup of Quicksight datasource and dataset. Check log file.");
                outputMessage("Message: " + e.getMessage());
                LOGGER.error(getFullStackTrace(e));
                System.exit(2);
            }
        }
    }

    protected void updateWebApp() {
        LOGGER.info("Perform Update of the Web Application for AWS SaaS Boost");
        outputMessage("Build web app and copy files to S3 web bucket");
        String webUrl = buildAndCopyWebApp();
        outputMessage("AWS SaaS Boost Console URL is: " + webUrl);
    }

    protected void cancel() {
        outputMessage("Cancelling.");
        System.exit(0);
    }

    protected static Path getWorkingDirectory() {
        Path workingDir = Paths.get("");
        String currentDir = workingDir.toAbsolutePath().toString();
        LOGGER.info("Current dir = {}", currentDir);
        while (true) {
            System.out.print("Directory path of Saas Boost download (Press Enter for '" + currentDir + "'): ");
            String saasBoostDirectory = Keyboard.readString();
            if (isNotBlank(saasBoostDirectory)) {
                workingDir = Path.of(saasBoostDirectory);
            } else {
                workingDir = Paths.get("");
            }
            if (Files.isDirectory(workingDir)) {
                if (Files.isDirectory(workingDir.resolve("resources"))) {
                    break;
                } else {
                    outputMessage("No resources directory found under " + workingDir.toAbsolutePath().toString() + ". Check path.");
                }
            } else {
                outputMessage("Path: " + workingDir.toAbsolutePath().toString() + " is not a directory, try again.");
            }
        }
        LOGGER.info("Using directory {}", workingDir.toAbsolutePath().toString());
        return workingDir;
    }

    protected void getQuickSightUsername() {
        Region quickSightRegion;
        QuickSightClient oldClient = null;
        while (true) {
            System.out.print("Region where you registered for Amazon QuickSight (Press Enter for " + AWS_REGION.id() + "): ");
            String quickSightAccountRegion = Keyboard.readString();
            if (isBlank(quickSightAccountRegion)) {
                quickSightRegion = AWS_REGION;
            } else {
                // Make sure we got a valid AWS region string
                quickSightRegion = Region.regions().stream().filter(request -> request
                        .id()
                        .equals(quickSightAccountRegion))
                        .findAny()
                        .orElse(null);
            }
            if (quickSightRegion != null) {
                // Update the SDK client for the proper AWS region if we need to
                if (!AWS_REGION.equals(quickSightRegion)) {
                    oldClient = quickSight;
                    quickSight = awsClientBuilderFactory.quickSightBuilder().region(quickSightRegion).build();
                }
                // See if there are QuickSight users in this account in this region
                LinkedHashMap<String, User> quickSightUsers = getQuickSightUsers();
                if (!quickSightUsers.isEmpty()) {
                    String defaultQuickSightUsername = quickSightUsers.keySet().stream().findFirst().orElse(null);
                    System.out.print("Amazon Quicksight user name (Press Enter for '" + defaultQuickSightUsername + "'): ");
                    this.quickSightUsername = Keyboard.readString();
                    if (isBlank(this.quickSightUsername)) {
                        this.quickSightUsername = defaultQuickSightUsername;
                    }
                    if (quickSightUsers.containsKey(this.quickSightUsername)) {
                        this.quickSightUserArn = quickSightUsers.get(this.quickSightUsername).arn();
                        break;
                    } else {
                        outputMessage("Entered value is not a valid Quicksight user in your account, please try again.");
                    }
                } else {
                    outputMessage("No users found in QuickSight. Please register in your AWS Account and try install again.");
                    System.exit(2);
                }
            } else {
                outputMessage("Entered value is not a region, please try again.");
            }
        }
        // If we changed the QuickSight SDK client region to look up the username, put it back
        if (oldClient != null) {
            quickSight = oldClient;
        }
    }

    protected void updateMetricsStack() {
        String analyticsStackName = analyticsStackName();
        // Load up the existing parameters from CloudFormation
        Map<String, String> stackParamsMap = new LinkedHashMap<>();
        try {
            DescribeStacksResponse response = cfn.describeStacks(request -> request.stackName(analyticsStackName));
            if (response.hasStacks() && !response.stacks().isEmpty()) {
                Stack stack = response.stacks().get(0);
                stackParamsMap = stack.parameters().stream()
                        .collect(Collectors.toMap(Parameter::parameterKey, Parameter::parameterValue));
            }
        } catch (SdkServiceException cfnError) {
            if (cfnError.getMessage().contains("does not exist")) {
                outputMessage("Analytics module CloudFormation stack " + analyticsStackName + " not found.");
                System.exit(2);
            }
            LOGGER.error("cloudformation:DescribeStacks error", cfnError);
            LOGGER.error(getFullStackTrace(cfnError));
            throw cfnError;
        }
        // Update the parameter values if necessary to match the template file on disk
        Path cloudFormationTemplate = workingDir.resolve(Path.of("resources", "saas-boost-metrics-analytics.yaml"));
        if (!Files.exists(cloudFormationTemplate)) {
            outputMessage("Unable to find file " + cloudFormationTemplate.toString());
            System.exit(2);
        }
        Map<String, String> cloudFormationParamMap = getCloudFormationParameterMap(cloudFormationTemplate, stackParamsMap);
        updateCloudFormationStack(stackName, cloudFormationParamMap, "saas-boost-metrics-analytics.yaml");
    }

    protected static Map<String, String> getCloudFormationParameterMap(Path cloudFormationTemplateFile, Map<String, String> stackParamsMap) {
        // Open CFN template yaml file and prompt for values of params that are not in the existing stack
        LOGGER.info("Building map of parameters for template " + cloudFormationTemplateFile);
        Map<String, String> cloudFormationParamMap = new LinkedHashMap<>();

        ObjectMapper mapper = new ObjectMapper(new YAMLFactory());
        try (InputStream cloudFormationTemplate = Files.newInputStream(cloudFormationTemplateFile)) {
            LinkedHashMap<String, Object> template = mapper.readValue(cloudFormationTemplate, LinkedHashMap.class);
            LinkedHashMap<String, Map<String, Object>> parameters = (LinkedHashMap<String, Map<String, Object>>) template.get("Parameters");
            for (Map.Entry<String, Map<String, Object>> parameter : parameters.entrySet()) {
                String parameterKey = parameter.getKey();
                LinkedHashMap<String, Object> parameterProperties = (LinkedHashMap<String, Object>) parameter.getValue();

                // For each parameter in the template file, set the value to any existing value
                // otherwise prompt the user to set the value.
                Object existingParameter = stackParamsMap.get(parameterKey);
                if (existingParameter != null) {
                    // We're running an update. Start with reusing the current value for this parameter.
                    // The calling code can override this parameter's value before executing update stack.
                    LOGGER.info("Reuse existing value for parameter {} => {}", parameterKey, existingParameter);
                    cloudFormationParamMap.put(parameterKey, stackParamsMap.get(parameterKey));
                } else {
                    // This is a new parameter added to the template file on disk. Prompt the user for a value.
                    Object defaultValue = parameterProperties.get("Default");
                    String parameterType = (String) parameterProperties.get("Type");
                    System.out.print("Enter a " + parameterType + " value for parameter " + parameterKey);
                    if (defaultValue != null) {
                        // No default value for this property
                        System.out.print(". (Press Enter for '" + defaultValue + "'): ");
                    } else {
                        System.out.print(": ");
                    }
                    String enteredValue = Keyboard.readString();
                    if (isEmpty(enteredValue) && defaultValue != null) {
                        cloudFormationParamMap.put(parameterKey, String.valueOf(defaultValue));
                        LOGGER.info("Using default value for parameter {} => {}", parameterKey, cloudFormationParamMap.get(parameterKey));
                    } else if (isEmpty(enteredValue) && defaultValue == null) {
                        cloudFormationParamMap.put(parameterKey, "");
                        LOGGER.info("Using entered value for parameter {} => {}", parameterKey, cloudFormationParamMap.get(parameterKey));
                    } else {
                        cloudFormationParamMap.put(parameterKey, enteredValue);
                        LOGGER.info("Using entered value for parameter {} => {}", parameterKey, cloudFormationParamMap.get(parameterKey));
                    }
                }
            }
        } catch (IOException ioe) {
            LOGGER.error("Error parsing YAML file from path", ioe);
            LOGGER.error(getFullStackTrace(ioe));
            throw new RuntimeException(ioe);
        }
        return cloudFormationParamMap;
    }

    protected List<LinkedHashMap<String, Object>> getProvisionedTenants() {
        List<LinkedHashMap<String, Object>> provisionedTenants = new ArrayList<>();
        Map<String, Object> systemApiRequest = new HashMap<>();
        Map<String, Object> detail = new HashMap<>();
        detail.put("resource", "tenants");
        detail.put("method", "GET");
        systemApiRequest.put("detail", detail);
        final byte[] payload = Utils.toJson(systemApiRequest).getBytes(StandardCharsets.UTF_8);
        try {
            LOGGER.info("Invoking get provisioned tenants API");
            InvokeResponse response = lambda.invoke(request -> request
                    .functionName("sb-" + this.envName + "-private-api-client")
                    .invocationType(InvocationType.REQUEST_RESPONSE)
                    .payload(SdkBytes.fromByteArray(payload))
            );
            if (response.sdkHttpResponse().isSuccessful()) {
                String responseBody = response.payload().asUtf8String();
                LOGGER.info("Response Body");
                LOGGER.info(responseBody);
                provisionedTenants = Utils.fromJson(responseBody, ArrayList.class);
                LOGGER.info("Loaded " + provisionedTenants.size() + " tenants");
            } else {
                LOGGER.warn("Private API client Lambda returned HTTP " + response.sdkHttpResponse().statusCode());
                throw new RuntimeException(response.sdkHttpResponse().statusText().get());
            }
        } catch (SdkServiceException lambdaError) {
            LOGGER.error("lambda:Invoke error", lambdaError);
            LOGGER.error(getFullStackTrace(lambdaError));
            throw lambdaError;
        }
        return provisionedTenants;
    }

    protected void deleteApplicationConfig() {
        Map<String, Object> systemApiRequest = new HashMap<>();
        Map<String, Object> detail = new HashMap<>();
        detail.put("resource", "settings/config");
        detail.put("method", "DELETE");
        systemApiRequest.put("detail", detail);
        final byte[] payload = Utils.toJson(systemApiRequest).getBytes(StandardCharsets.UTF_8);
        try {
            LOGGER.info("Invoking delete application config API");
            InvokeResponse response = lambda.invoke(request -> request
                    .functionName("sb-" + this.envName + "-private-api-client")
                    .invocationType(InvocationType.REQUEST_RESPONSE)
                    .payload(SdkBytes.fromByteArray(payload))
            );
            if (!response.sdkHttpResponse().isSuccessful()) {
                LOGGER.warn("Private API client Lambda returned HTTP " + response.sdkHttpResponse().statusCode());
                throw new RuntimeException(response.sdkHttpResponse().statusText().get());
            }
        } catch (SdkServiceException lambdaError) {
            LOGGER.error("lambda:Invoke error", lambdaError);
            LOGGER.error(getFullStackTrace(lambdaError));
            throw lambdaError;
        }
    }

    protected void deleteProvisionedTenant(LinkedHashMap<String, Object> tenant) {
        // Arguably, the delete tenant API should be called here, but all it currently does is set the tenant status
        // to disabled and then fire off an async event to delete the CloudFormation stack. We could do that, but we'd
        // still need to either subscribe to the SNS topic for DELETE_COMPLETE notification or we'd need to cycle on
        // describe stacks like we do elsewhere to wait for CloudFormation to finish. In either case, we need to know
        // the stack name for the tenant.
        // Also, this won't scale super well and could be parallelized...
        String tenantStackName = "Tenant-" + ((String) tenant.get("id")).split("-")[0];
        outputMessage("Deleteing tenant CloudFormation stack " + tenantStackName);
        deleteCloudFormationStack(tenantStackName);
    }

    protected void deleteEcrImages(String ecrRepo) {
        List<ImageIdentifier> imagesToDelete = new ArrayList<>();
        LOGGER.info("Loading images from ECR repository " + ecrRepo);
        String token = null;
        do {
            try {
                ListImagesResponse response = ecr.listImages(ListImagesRequest.builder()
                        .repositoryName(ecrRepo)
                        .nextToken(token)
                        .maxResults(1000)
                        .build()
                );
                if (response.hasImageIds()) {
                    response.imageIds().stream().forEachOrdered(imagesToDelete::add);
                }
                token = response.nextToken();
            } catch (SdkServiceException ecrError) {
                LOGGER.error("ecr:ListImages error", ecrError);
                LOGGER.error(getFullStackTrace(ecrError));
                throw ecrError;
            }
        } while (token != null);
        LOGGER.info("Loaded " + imagesToDelete.size() + " images to delete");
        if (!imagesToDelete.isEmpty()) {
            try {
                BatchDeleteImageResponse response = ecr.batchDeleteImage(request -> request.repositoryName(ecrRepo).imageIds(imagesToDelete));
                if (response.hasImageIds()) {
                    LOGGER.info("Deleted " + response.imageIds().size() + " images");
                }
                if (response.hasFailures() && !response.failures().isEmpty()) {
                    LOGGER.error("Error deleting images from ECR");
                    response.failures().forEach(failure -> LOGGER.error("{} {}", failure.failureCodeAsString(), failure.failureReason()));
                    throw new RuntimeException("ECR delete image failures " + response.failures().size());
                }
            } catch (SdkServiceException ecrError) {
                LOGGER.error("ecr:batchDeleteImage error", ecrError);
                LOGGER.error(getFullStackTrace(ecrError));
                throw ecrError;
            }
        }
    }

    protected Map<String, String> getMetricStackOutputs(String stackName) {
        // Get the Redshift outputs from the metrics CloudFormation stack
        Map<String, String> outputs = null;
        try {
            DescribeStacksResponse stacksResponse = cfn.describeStacks(DescribeStacksRequest.builder().stackName(stackName).build());
            outputs = stacksResponse.stacks().get(0).outputs().stream().collect(Collectors.toMap(Output::outputKey, Output::outputValue));
            for (String requiredOutput : Arrays.asList("RedshiftDatabaseName", "RedshiftEndpointAddress", "RedshiftCluster", "RedshiftEndpointPort", "MetricsBucket")) {
                if (outputs.get(requiredOutput) == null) {
                    outputMessage("Error, CloudFormation stack: " + stackName + " missing required output: " + requiredOutput);
                    outputMessage(("Aborting the installation due to error"));
                    System.exit(2);
                }
            }
        } catch (SdkServiceException cloudFormationError) {
            LOGGER.error("cloudformation:DescribeStack error", cloudFormationError);
            LOGGER.error(getFullStackTrace(cloudFormationError));
            outputMessage("getMetricStackOutputs: Unable to load Metrics and Analytics CloudFormation stack: " + stackName);
            System.exit(2);
        }
        return outputs;
    }

    protected void setupQuickSight(String stackName, Map<String, String> outputs, String dbPassword) {
        /* TODO Note that this entire QuickSight setup is not owned by CloudFormation like most everything
         * else and therefore won't be cleaned up properly when SaaS Boost is deleted/uninstalled.
         */
        LOGGER.info("User for QuickSight: " + this.quickSightUsername);
        LOGGER.info("Create data source in QuickSight for metrics Redshift table in Region: " + AWS_REGION.id());
        final CreateDataSourceResponse createDataSourceResponse = quickSight.createDataSource(CreateDataSourceRequest.builder()
                .dataSourceId("sb-" + this.envName + "-metrics-source")
                .name("sb-" + this.envName + "-metrics-source")
                .awsAccountId(accountId)
                .type(DataSourceType.REDSHIFT)
                .dataSourceParameters(DataSourceParameters.builder()
                        .redshiftParameters(RedshiftParameters.builder()
                                .database(outputs.get("RedshiftDatabaseName"))
                                .host(outputs.get("RedshiftEndpointAddress"))
                                .clusterId(outputs.get("RedshiftCluster"))
                                .port(Integer.valueOf(outputs.get("RedshiftEndpointPort")))
                                .build()
                        )
                        .build()
                )
                .credentials(DataSourceCredentials.builder()
                        .credentialPair(CredentialPair.builder()
                                .username("metricsadmin")
                                .password(dbPassword)
                                .build()
                        )
                        .build()
                )
                .permissions(ResourcePermission.builder()
                        .principal(this.quickSightUserArn)
                        .actions("quicksight:DescribeDataSource","quicksight:DescribeDataSourcePermissions",
                                "quicksight:PassDataSource","quicksight:UpdateDataSource","quicksight:DeleteDataSource",
                                "quicksight:UpdateDataSourcePermissions")
                        .build()
                )
                .sslProperties(SslProperties.builder()
                        .disableSsl(false)
                        .build()
                )
                .tags(Tag.builder()
                        .key("Name")
                        .value(stackName)
                        .build()
                )
                .build()
        );

        // Define the physical table for QuickSight
        List<InputColumn> inputColumns = new ArrayList<>();
        Stream.of("type", "workload", "context", "tenant_id", "tenant_name", "tenant_tier", "metric_name", "metric_unit", "meta_data")
                .map(column -> InputColumn.builder()
                                .name(column)
                                .type(InputColumnDataType.STRING)
                                .build()
                )
                .forEachOrdered(inputColumns::add);
        inputColumns.add(InputColumn.builder()
                .name("metric_value")
                .type(InputColumnDataType.INTEGER)
                .build()
        );
        inputColumns.add(InputColumn.builder()
                .name("timerecorded")
                .type(InputColumnDataType.DATETIME)
                .build()
        );

        PhysicalTable physicalTable = PhysicalTable.builder()
                .relationalTable(RelationalTable.builder()
                        .dataSourceArn(createDataSourceResponse.arn())
                        .schema("public")
                        .name("sb_metrics")
                        .inputColumns(inputColumns)
                        .build()
                )
                .build();

        Map<String, PhysicalTable> physicalTableMap = new HashMap<>();
        physicalTableMap.put("string", physicalTable);

        LOGGER.info("Create dataset for sb_metrics table in Quicksight in Region " + AWS_REGION.id());
        quickSight.createDataSet(CreateDataSetRequest.builder()
                .awsAccountId(accountId)
                .dataSetId("sb-" + this.envName + "-metrics")
                .name("sb-" + this.envName + "-metrics")
                .physicalTableMap(physicalTableMap)
                .importMode(DataSetImportMode.DIRECT_QUERY)
                .permissions(ResourcePermission.builder()
                        .principal(this.quickSightUserArn)
                        .actions("quicksight:DescribeDataSet","quicksight:DescribeDataSetPermissions",
                                "quicksight:PassDataSet","quicksight:DescribeIngestion","quicksight:ListIngestions",
                                "quicksight:UpdateDataSet","quicksight:DeleteDataSet","quicksight:CreateIngestion",
                                "quicksight:CancelIngestion","quicksight:UpdateDataSetPermissions")
                        .build()
                )
                .tags(Tag.builder()
                        .key("Name")
                        .value(stackName)
                        .build()
                )
                .build()
        );
    }

    /*
    Create Service Roles necessary for Tenant Stack Deployment
     */
    protected void setupAwsServiceRoles() {
        /*
        aws iam get-role --role-name "AWSServiceRoleForElasticLoadBalancing" || aws iam create-service-linked-role --aws-service-name "elasticloadbalancing.amazonaws.com"
        aws iam get-role --role-name "AWSServiceRoleForECS" || aws iam create-service-linked-role --aws-service-name "ecs.amazonaws.com"
        aws iam get-role --role-name "AWSServiceRoleForApplicationAutoScaling_ECSService" || aws iam create-service-linked-role --aws-service-name "ecs.application-autoscaling.amazonaws.com"
        aws iam get-role --role-name "AWSServiceRoleForRDS" || aws iam create-service-linked-role --aws-service-name "rds.amazonaws.com"
        aws iam get-role --role-name "AWSServiceRoleForAmazonFsx" || aws iam create-service-linked-role --aws-service-name "fsx.amazonaws.com"
        aws iam get-role --role-name "AWSServiceRoleForAutoScaling" || aws iam create-service-linked-role --aws-service-name "autoscaling.amazonaws.com"        
        */

        Set<String> existingRoles = new HashSet<>();
        ListRolesResponse rolesResponse = iam.listRoles(request -> request.pathPrefix("/aws-service-role"));
        rolesResponse.roles().stream()
                .map(Role::path)
                .forEachOrdered(existingRoles::add);

        List<String> serviceRoles = new ArrayList<>(Arrays.asList("elasticloadbalancing.amazonaws.com",
                "ecs.amazonaws.com", "ecs.application-autoscaling.amazonaws.com", "rds.amazonaws.com",
                "fsx.amazonaws.com", "autoscaling.amazonaws.com")
        );
        for (String serviceRole : serviceRoles) {
            if (existingRoles.contains("/aws-service-role/" + serviceRole + "/")) {
                LOGGER.info("Service role exists for {}", serviceRole);
                continue;
            }
            LOGGER.info("Creating AWS service role in IAM for {}", serviceRole);
            try {
                iam.createServiceLinkedRole(request -> request.awsServiceName(serviceRole));
            } catch (SdkServiceException iamError) {
                LOGGER.error("iam:CreateServiceLinkedRole error", iamError);
                LOGGER.error(getFullStackTrace(iamError));
                throw iamError;
            }
        }
    }

    protected void copyTemplateFilesToS3() {
        final PathMatcher filter = FileSystems.getDefault().getPathMatcher("glob:**.{yaml,yml}");
        final Path resourcesDir = workingDir.resolve(Path.of("resources"));
        try (Stream<Path> stream = Files.list(resourcesDir)) {
            Set<Path> cloudFormationTemplates = stream
                    .filter(filter::matches)
                    .collect(Collectors.toSet());
            outputMessage("Uploading " + cloudFormationTemplates.size() + " CloudFormation templates to S3");
            for (Path cloudFormationTemplate : cloudFormationTemplates) {
                LOGGER.info("Uploading CloudFormation template to S3 " + cloudFormationTemplate.toString() + " -> "
                        + cloudFormationTemplate.getFileName().toString());
                // TODO validate template for syntax errors before continuing with installation
                saasBoostArtifactsBucket.putFile(s3, cloudFormationTemplate, cloudFormationTemplate.getFileName());
            }
        } catch (IOException ioe) {
            LOGGER.error("Error listing resources directory", ioe);
            LOGGER.error(getFullStackTrace(ioe));
            throw new RuntimeException(ioe);
        }
    }

    protected static void printResults(Process process) {
        try (BufferedReader reader = new BufferedReader(new InputStreamReader(process.getInputStream()))) {
            String line = "";
            while ((line = reader.readLine()) != null) {
                LOGGER.info(line);
            }
        } catch (IOException ioe) {
            LOGGER.error("Error reading from runtime exec process", ioe);
            LOGGER.error(getFullStackTrace(ioe));
            throw new RuntimeException(ioe);
        }
    }

    protected static void outputMessage(String msg) {
        LOGGER.info(msg);
        System.out.println(msg);
    }

    protected static void checkEnvironment() {
        outputMessage("Checking maven, yarn and AWS CLI...");
        try {
            executeCommand("mvn -version", null, null);
        } catch (Exception e) {
            outputMessage("Could not execute 'mvn -version', please check your environment");
            System.exit(2);
        }
        try {
            executeCommand("yarn -version", null, null);
        } catch (Exception e) {
            outputMessage("Could not execute 'yarn -version', please check your environment.");
            System.exit(2);
        }
        try {
            executeCommand("aws --version", null, null);
        } catch (Exception e) {
            outputMessage("Could not execute 'aws --version', please check your environment.");
            System.exit(2);
        }
        try {
            executeCommand("aws sts get-caller-identity", null, null);
        } catch (Exception e) {
            outputMessage("Could not execute 'aws sts get-caller-identity', please check AWS CLI configuration.");
            System.exit(2);
        }
        outputMessage("Environment Checks for maven, yarn, and AWS CLI PASSED.");
        outputMessage("===========================================================");
    }

    protected void loadExistingSaaSBoostEnvironment() {
        this.envName = getExistingSaaSBoostEnvironment();
        this.saasBoostArtifactsBucket = getExistingSaaSBoostArtifactBucket();
        this.lambdaSourceFolder = getExistingSaaSBoostLambdasFolder();
        this.stackName = getExistingSaaSBoostStackName();
        this.baseStackDetails = getExistingSaaSBoostStackDetails();
        this.useAnalyticsModule = getExistingSaaSBoostAnalyticsDeployed();
    }

    protected String getExistingSaaSBoostEnvironment() {
        LOGGER.info("Asking for existing SaaS Boost environment label");
        String environment = null;
        while (isBlank(environment)) {
            System.out.print("Please enter the existing SaaS Boost environment label: ");
            environment = Keyboard.readString();
            if (!validateEnvironmentName(environment)) {
                outputMessage("Entered value is incorrect, maximum of 10 alphanumeric characters, please try again.");
                environment = null;
            }
        }
        try {
            ssm.getParameter(GetParameterRequest.builder().name("/saas-boost/" + environment + "/SAAS_BOOST_ENVIRONMENT").build());
        } catch (ParameterNotFoundException ssmError) {
            outputMessage("Cannot find existing SaaS Boost environment " + environment
                    + " in this AWS account and region.");
            System.exit(2);
        }
        return environment;
    }

    protected static boolean validateEmail(String emailAddress) {
        boolean valid = false;
        if (emailAddress != null) {
            valid = emailAddress.matches("^[a-zA-Z0-9_+&*-]+(?:\\.[a-zA-Z0-9_+&*-]+)*@(?:[a-zA-Z0-9-]+\\.)+[a-zA-Z]{2,7}$");
        }
        return valid;
    }

    protected static boolean validateEnvironmentName(String envName) {
        boolean valid = false;
        if (envName != null) {
            // Follows CloudFormation stack name rules but limits to 10 characters
            valid = envName.matches("^[a-zA-Z](?:[a-zA-Z0-9-]){0,9}$");
        }
        return valid;
    }

    protected SaaSBoostArtifactsBucket getExistingSaaSBoostArtifactBucket() {
        LOGGER.info("Getting existing SaaS Boost artifact bucket name from Parameter Store");
        String artifactsBucket = null;
        if (isBlank(this.envName)) {
            this.envName = getExistingSaaSBoostEnvironment();
        }
        try {
            GetParameterResponse response = ssm.getParameter(request -> request
                    .name("/saas-boost/" + this.envName + "/SAAS_BOOST_BUCKET")
            );
            artifactsBucket = response.parameter().value();
        } catch (SdkServiceException ssmError) {
            LOGGER.error("ssm:GetParameter error {}", ssmError.getMessage());
            LOGGER.error(getFullStackTrace(ssmError));
            throw ssmError;
        }
        LOGGER.info("Loaded artifacts bucket {}", artifactsBucket);
        return new SaaSBoostArtifactsBucket(artifactsBucket, AWS_REGION);
    }

    protected String getExistingSaaSBoostStackName() {
        LOGGER.info("Getting existing SaaS Boost CloudFormation stack name from Parameter Store");
        String stackName = null;
        if (isBlank(this.envName)) {
            this.envName = getExistingSaaSBoostEnvironment();
        }
        try {
            GetParameterResponse response = ssm.getParameter(request -> request
                    .name("/saas-boost/" + this.envName + "/SAAS_BOOST_STACK")
            );
            stackName = response.parameter().value();
        } catch (ParameterNotFoundException paramStoreError) {
            LOGGER.warn("Parameter /saas-boost/" + this.envName + "/SAAS_BOOST_STACK not found setting to default 'sb-" + this.envName + "'");
            stackName = "sb-" + this.envName;
        } catch (SdkServiceException ssmError) {
            LOGGER.error("ssm:GetParameter error {}", ssmError.getMessage());
            LOGGER.error(getFullStackTrace(ssmError));
            throw ssmError;
        }
        LOGGER.info("Loaded stack name {}", stackName);
        return stackName;
    }

    protected String getExistingSaaSBoostLambdasFolder() {
        LOGGER.info("Getting existing SaaS Boost Lambdas folder from Parameter Store");
        String lambdasFolder = null;
        if (isBlank(this.envName)) {
            this.envName = getExistingSaaSBoostEnvironment();
        }
        try {
            GetParameterResponse response = ssm.getParameter(request -> request
                    .name("/saas-boost/" + this.envName + "/SAAS_BOOST_LAMBDAS_FOLDER")
            );
            lambdasFolder = response.parameter().value();
        } catch (ParameterNotFoundException paramStoreError) {
            LOGGER.warn("Parameter /saas-boost/" + this.envName + "/SAAS_BOOST_LAMBDAS_FOLDER not found setting to default 'lambdas'");
            lambdasFolder = "lambdas";
        } catch (SdkServiceException ssmError) {
            LOGGER.error("ssm:GetParameter error {}", ssmError.getMessage());
            LOGGER.error(getFullStackTrace(ssmError));
            throw ssmError;
        }
        LOGGER.info("Loaded Lambdas folder {}", lambdasFolder);
        return lambdasFolder;
    }

    protected boolean getExistingSaaSBoostAnalyticsDeployed() {
        LOGGER.info("Getting existing SaaS Boost Analytics module deployed from Parameter Store");
        boolean analyticsDeployed = false;
        if (isBlank(this.envName)) {
            this.envName = getExistingSaaSBoostEnvironment();
        }
        try {
            GetParameterResponse response = ssm.getParameter(request -> request
                    .name("/saas-boost/" + this.envName + "/METRICS_ANALYTICS_DEPLOYED")
            );
            analyticsDeployed = Boolean.parseBoolean(response.parameter().value());
        } catch (SdkServiceException ssmError) {
            // TODO CloudFormation should own this parameter, not the installer... it's possible the parameter doesn't exist
            // parameter not found is an exception
            if (!ssmError.getMessage().contains("not found")) {
                LOGGER.error("ssm:GetParameter error {}", ssmError.getMessage());
                LOGGER.error(getFullStackTrace(ssmError));
                throw ssmError;
            }
        }
        LOGGER.info("Loaded analytics deployed {}", analyticsDeployed);
        return analyticsDeployed;
    }

    protected Map<String, String> getExistingSaaSBoostStackDetails() {
        LOGGER.info("Getting CloudFormation stack details for SaaS Boost stack {}", this.stackName);
        Map<String, String> details = new HashMap<>();
        Collection<String> requiredOutputs = List.of("PublicSubnet1", "PublicSubnet2", "PrivateSubnet1", "PrivateSubnet2", "EgressVpc", "LoggingBucket");
        try {
            DescribeStacksResponse response = cfn.describeStacks(request -> request.stackName(this.stackName));
            if (response.hasStacks() && !response.stacks().isEmpty()) {
                Stack stack = response.stacks().get(0);
                Map<String, String> outputs = stack.outputs().stream()
                        .filter(output -> requiredOutputs.contains(output.outputKey())) // TODO Should we just capture them all?
                        .collect(Collectors.toMap(Output::outputKey, Output::outputValue));
                for (String requiredOutput : requiredOutputs) {
                    if (!outputs.containsKey(requiredOutput)) {
                        outputMessage("Missing required CloudFormation stack output " + requiredOutput + " from stack " + this.stackName);
                        System.exit(2);
                    } else {
                        LOGGER.info("Loaded required stack output {} -> {}", requiredOutput, outputs.get(requiredOutput));
                    }
                }
                Map<String, String> parameters = stack.parameters().stream()
                        .collect(Collectors.toMap(Parameter::parameterKey, Parameter::parameterValue));

                details.putAll(parameters);
                details.putAll(outputs);
            }
        } catch (SdkServiceException cfnError) {
            LOGGER.error("cloudformation:DescribeStacks error", cfnError);
            LOGGER.error(getFullStackTrace(cfnError));
            throw cfnError;
        }
        return details;
    }

    protected void processLambdas() {
        try {
            List<Path> sourceDirectories = new ArrayList<>();

            // The parent pom installs an artifact in the local maven cache that child projects
            // expect to exist or you'll get a failed to read artifact descriptor error when you
            // try to build them directly from the child pom. So, before we do anything, install
            // just the parent pom into the local maven cache (and then we'll actually build the
            // things we need to below)
            executeCommand("mvn --non-recursive install", null, workingDir.toAbsolutePath().toFile());

            // Because the parent pom for the layers modules defines its own artifact name
            // we have to build from the parent pom or maven won't be able to find the
            // artifact in the local maven cache.
            executeCommand("mvn --non-recursive install", null, workingDir.resolve(Path.of("layers")).toFile());

            // Now add the separate layers directories to the list so we can upload the lambda
            // package to S3 below. Build utils before anything else.
            sourceDirectories.add(workingDir.resolve(Path.of("layers", "utils")));
            sourceDirectories.add(workingDir.resolve(Path.of("layers", "apigw-helper")));
            sourceDirectories.add(workingDir.resolve(Path.of("layers", "cloudformation-utils")));

            DirectoryStream<Path> functions = Files.newDirectoryStream(workingDir.resolve(Path.of("functions")), Files::isDirectory);
            functions.forEach(sourceDirectories::add);

            DirectoryStream<Path> customResources = Files.newDirectoryStream(workingDir.resolve(Path.of("resources", "custom-resources")), Files::isDirectory);
            customResources.forEach(sourceDirectories::add);

            DirectoryStream<Path> services = Files.newDirectoryStream(workingDir.resolve(Path.of("services")), Files::isDirectory);
            services.forEach(sourceDirectories::add);

            sourceDirectories.add(workingDir.resolve(Path.of("metering-billing", "lambdas")));

            final PathMatcher filter = FileSystems.getDefault().getPathMatcher("glob:**.zip");
            outputMessage("Uploading " + sourceDirectories.size() + " Lambda functions to S3");
            for (Path sourceDirectory : sourceDirectories) {
                if (Files.exists(sourceDirectory.resolve("pom.xml"))) {
                    executeCommand("mvn", null, sourceDirectory.toFile());
                    final Path targetDir = sourceDirectory.resolve("target");
                    try (Stream<Path> stream = Files.list(targetDir)) {
                        Set<Path> lambdaSourcePackage = stream
                                .filter(filter::matches)
                                .collect(Collectors.toSet());
                        for (Path zipFile : lambdaSourcePackage) {
                            LOGGER.info("Uploading Lambda source package to S3 " + zipFile.toString() + " -> " + this.lambdaSourceFolder + "/" + zipFile.getFileName().toString());
                            saasBoostArtifactsBucket.putFile(s3, zipFile,
                                    Path.of(this.lambdaSourceFolder, zipFile.getFileName().toString()));
                        }
                    }
                } else {
                    LOGGER.warn("No POM file found in {}", sourceDirectory.toString());
                }
            }
        } catch (IOException ioe) {
            LOGGER.error("Error processing Lambda source folders", ioe);
            LOGGER.error(getFullStackTrace(ioe));
            throw new RuntimeException(ioe);
        }
    }

    protected void createSaaSBoostStack(final String stackName, String adminEmail, Boolean useActiveDirectory, String activeDirectoryPasswordParam) {
        // Note - most params the default is used from the CloudFormation stack
        List<Parameter> templateParameters = new ArrayList<>();
        templateParameters.add(Parameter.builder().parameterKey("Environment").parameterValue(envName).build());
        templateParameters.add(Parameter.builder().parameterKey("AdminEmailAddress").parameterValue(adminEmail).build());
        templateParameters.add(Parameter.builder().parameterKey("SaaSBoostBucket").parameterValue(saasBoostArtifactsBucket.getBucketName()).build());
        templateParameters.add(Parameter.builder().parameterKey("Version").parameterValue(VERSION).build());
        templateParameters.add(Parameter.builder().parameterKey("DeployActiveDirectory").parameterValue(useActiveDirectory.toString()).build());
        templateParameters.add(Parameter.builder().parameterKey("ADPasswordParam").parameterValue(activeDirectoryPasswordParam).build());
        templateParameters.add(Parameter.builder().parameterKey("CreateMacroResources").parameterValue(Boolean.toString(!doesCfnMacroResourceExist())).build());

        LOGGER.info("createSaaSBoostStack::create stack " + stackName);
        String stackId = null;
        try {
            CreateStackResponse cfnResponse = cfn.createStack(CreateStackRequest.builder()
                    .stackName(stackName)
                    .disableRollback(true)
                    //.onFailure("DO_NOTHING") // TODO bug on roll back?
                    //.timeoutInMinutes(90)
                    .capabilitiesWithStrings("CAPABILITY_NAMED_IAM", "CAPABILITY_AUTO_EXPAND")
                    .templateURL(saasBoostArtifactsBucket.getBucketUrl() + "saas-boost.yaml")
                    .parameters(templateParameters)
                    .build()
            );
            stackId = cfnResponse.stackId();
            LOGGER.info("createSaaSBoostStack::stack id " + stackId);

            boolean stackCompleted = false;
            long sleepTime = 5L;
            do {
                DescribeStacksResponse response = cfn.describeStacks(request -> request.stackName(stackName));
                Stack stack = response.stacks().get(0);
                if ("CREATE_COMPLETE".equalsIgnoreCase(stack.stackStatusAsString())) {
                    outputMessage("CloudFormation Stack: " + stackName + " completed successfully.");
                    stackCompleted = true;
                } else if ("CREATE_FAILED".equalsIgnoreCase(stack.stackStatusAsString())) {
                    outputMessage("CloudFormation Stack: " + stackName + " failed.");
                    throw new RuntimeException("Error with CloudFormation stack " + stackName + ". Check the events in the AWS CloudFormation Console");
                } else {
                    outputMessage("Awaiting CloudFormation Stack " + stackName + " to complete.  Sleep " + sleepTime + " minute(s)...");
                    try {
                        Thread.sleep(sleepTime * 60 * 1000);
                    } catch (Exception e) {
                        LOGGER.error("Error pausing thread", e);
                    }
                    sleepTime = 1L; // Set to 1 minute after kick off of 5 minute
                }
            } while (!stackCompleted);
        } catch (SdkServiceException cfnError) {
            LOGGER.error("cloudformation error", cfnError);
            LOGGER.error(getFullStackTrace(cfnError));
            throw cfnError;
        }
    }

    protected void updateCloudFormationStack(final String stackName, final Map<String, String> paramsMap, String yamlFile) {
        List<Parameter> templateParameters = paramsMap.entrySet().stream()
                .map(entry -> Parameter.builder().parameterKey(entry.getKey()).parameterValue(entry.getValue()).build())
                .collect(Collectors.toList());

        LOGGER.info("Executing CloudFormation update stack for " + stackName);
        try {
            UpdateStackResponse updateStackResponse = cfn.updateStack(UpdateStackRequest.builder()
                    .stackName(stackName)
                    .capabilitiesWithStrings("CAPABILITY_NAMED_IAM", "CAPABILITY_AUTO_EXPAND")
                    .templateURL(saasBoostArtifactsBucket.getBucketUrl() + yamlFile)
                    .parameters(templateParameters)
                    .build()
            );
            String stackId = updateStackResponse.stackId();
            LOGGER.info("Waiting for update stack to complete for " + stackId);
            long sleepTime = 3L;
            while (true) {
                DescribeStacksResponse response = cfn.describeStacks(request -> request.stackName(stackId));
                Stack stack = response.stacks().get(0);
                String stackStatus = stack.stackStatusAsString();
                if ("UPDATE_COMPLETE".equalsIgnoreCase(stackStatus)) {
                    outputMessage("CloudFormation stack: " + stackName + " updated successfully.");
                    break;
                } else if ("UPDATE_ROLLBACK_COMPLETE".equalsIgnoreCase(stackStatus)) {
                    outputMessage("CloudFormation stack: " + stackName + " update failed.");
                    throw new RuntimeException("Error with CloudFormation stack " + stackName + ". Check the events in the AWS CloudFormation Console");
                } else {
                    // TODO should we set an upper bound on this loop?
                    outputMessage("Awaiting Update of CloudFormation Stack " + stackName + " to complete.  Sleep " + sleepTime + " minute(s)...");
                    try {
                        Thread.sleep(sleepTime * 60 * 1000);
                    } catch (Exception e) {
                        LOGGER.error("Error pausing thread", e);
                    }
                    sleepTime = 1L; //set to 1 minute after kick off of 5 minute
                }
            }
        } catch (SdkServiceException cfnError) {
            if (cfnError.getMessage().contains("No updates are to be performed")) {
                outputMessage("No Updates to be performed for Stack: " + stackName);
            } else {
                LOGGER.error("updateCloudFormationStack::update stack failed {}", cfnError.getMessage());
                LOGGER.error(getFullStackTrace(cfnError));
                throw cfnError;
            }
        }
    }

    protected void createMetricsStack(final String stackName, final String dbPasswordSsmParameter, final String databaseName) {
        LOGGER.info("Creating CloudFormation stack {} with database name {}", stackName, databaseName);
        List<Parameter> templateParameters = new ArrayList<>();
        templateParameters.add(Parameter.builder().parameterKey("Environment").parameterValue(this.envName).build());
        templateParameters.add(Parameter.builder().parameterKey("LambdaSourceFolder").parameterValue(this.lambdaSourceFolder).build());
        templateParameters.add(Parameter.builder().parameterKey("MetricUserPasswordSSMParameter").parameterValue(dbPasswordSsmParameter).build());
        templateParameters.add(Parameter.builder().parameterKey("SaaSBoostBucket").parameterValue(saasBoostArtifactsBucket.getBucketName()).build());
        templateParameters.add(Parameter.builder().parameterKey("LoggingBucket").parameterValue(baseStackDetails.get("LoggingBucket")).build());
        templateParameters.add(Parameter.builder().parameterKey("DatabaseName").parameterValue(databaseName).build());
        templateParameters.add(Parameter.builder().parameterKey("PublicSubnet1").parameterValue(baseStackDetails.get("PublicSubnet1")).build());
        templateParameters.add(Parameter.builder().parameterKey("PublicSubnet2").parameterValue(baseStackDetails.get("PublicSubnet2")).build());
        templateParameters.add(Parameter.builder().parameterKey("PrivateSubnet1").parameterValue(baseStackDetails.get("PrivateSubnet1")).build());
        templateParameters.add(Parameter.builder().parameterKey("PrivateSubnet2").parameterValue(baseStackDetails.get("PrivateSubnet2")).build());
        templateParameters.add(Parameter.builder().parameterKey("VPC").parameterValue(baseStackDetails.get("EgressVpc")).build());

        // Now run the  stack to provision the infrastructure for Metrics and Analytics
        LOGGER.info("createMetricsStack::stack " + stackName);

        String stackId = null;
        try {
            CreateStackResponse cfnResponse = cfn.createStack(CreateStackRequest.builder()
                    .stackName(stackName)
                    //.onFailure("DO_NOTHING") // TODO bug on roll back?
                    //.timeoutInMinutes(90)
                    .capabilitiesWithStrings("CAPABILITY_NAMED_IAM", "CAPABILITY_AUTO_EXPAND")
                    .templateURL(saasBoostArtifactsBucket.getBucketUrl() + "saas-boost-metrics-analytics.yaml")
                    .parameters(templateParameters)
                    .build()
            );
            stackId = cfnResponse.stackId();
            LOGGER.info("createMetricsStack::stack id " + stackId);

            boolean stackCompleted = false;
            long sleepTime = 5L;
            do {
                DescribeStacksResponse response = cfn.describeStacks(request -> request.stackName(stackName));
                Stack stack = response.stacks().get(0);
                if ("CREATE_COMPLETE".equalsIgnoreCase(stack.stackStatusAsString())) {
                    outputMessage("CloudFormation stack: " + stackName + " completed successfully.");
                    stackCompleted = true;
                } else if ("CREATE_FAILED".equalsIgnoreCase(stack.stackStatusAsString())) {
                    outputMessage("CloudFormation stack: " + stackName + " failed.");
                    throw new RuntimeException("Error with CloudFormation stack " + stackName + ". Check the events in the AWS CloudFormation Console");
                } else {
                    outputMessage("Awaiting CloudFormation Stack " + stackName + " to complete.  Sleep " + sleepTime + " minute(s)...");
                    try {
                        Thread.sleep(sleepTime * 60 * 1000);
                    } catch (Exception e) {
                        LOGGER.error("Error with sleep");
                    }
                    sleepTime = 1L; //set to 1 minute after kick off of 5 minute
                }
            } while (!stackCompleted);
        } catch (SdkServiceException cfnError) {
            LOGGER.error("cloudformation error", cfnError);
            LOGGER.error(getFullStackTrace(cfnError));
            throw cfnError;
        }
    }

    protected void deleteCloudFormationStack(final String stackName) {
        outputMessage("Deleting CloudFormation stack: " + stackName);
        // Describe stacks won't return a response on stack name after it's deleted
        // but it will return a response on the stack id or ARN.
        String stackId = null;
        try {
            DescribeStacksResponse response = cfn.describeStacks(request -> request.stackName(stackName));
            if (response.hasStacks()) {
                stackId = response.stacks().get(0).stackId();
            }
        } catch (SdkServiceException cfnError) {
            LOGGER.error("cloudformation:DescribeStacks error", cfnError);
            LOGGER.error(getFullStackTrace(cfnError));
            throw cfnError;
        }
        try {
            cfn.deleteStack(request -> request.stackName(stackName));
            long sleepTime = 5L;
            while (true) {
                try {
                    DescribeStacksResponse response = cfn.describeStacks(DescribeStacksRequest.builder()
                            .stackName(stackId)
                            .build()
                    );
                    if (response.hasStacks()) {
                        Stack stack = response.stacks().get(0);
                        String stackStatus = stack.stackStatusAsString();
                        if ("DELETE_COMPLETE".equals(stackStatus)) {
                            outputMessage("Delete stack complete " + stackName);
                            break;
                        } else if ("DELETE_FAILED".equals(stackStatus)) {
                            outputMessage("Delete CloudFormation Stack: " + stackName + " failed.");
                            throw new RuntimeException("Error with delete of CloudFormation stack " + stackName + ". Check the events in the AWS CloudFormation Console");
                        } else {
                            outputMessage("Awaiting Delete CloudFormation Stack " + stackName + " to complete.  Sleep " + sleepTime + " minute(s)...");
                            try {
                                Thread.sleep(sleepTime * 60 * 1000);
                            } catch (Exception e) {
                                LOGGER.error("Error pausing thread", e);
                            }
                            sleepTime = 1L; //set to 1 minute after kick off of 5 minute
                        }
                    } else {
                        LOGGER.warn("No stacks described after delete for " + stackName);
                        break;
                    }
                } catch (SdkServiceException cfnError) {
                    if (!cfnError.getMessage().contains("does not exist")) {
                        LOGGER.error("cloudformation:DescribeStacks error", cfnError);
                        LOGGER.error(getFullStackTrace(cfnError));
                        throw cfnError;
                    }
                }
            }
        } catch (SdkServiceException cfnError) {
            LOGGER.error("cloudformation:DeleteStack error", cfnError);
            LOGGER.error(getFullStackTrace(cfnError));
            throw cfnError;
        }
    }

    protected boolean checkCloudFormationStack(final String stackName) {
        LOGGER.info("checkCloudFormationStack stack " + stackName);
        boolean exists = false;
        try {
            DescribeStacksResponse response = cfn.describeStacks(request -> request.stackName(stackName));
            exists = (response.hasStacks() && !response.stacks().isEmpty());
        } catch (SdkServiceException cfnError) {
            if (!cfnError.getMessage().contains("does not exist")) {
                LOGGER.error("cloudformation:DescribeStacks error", cfnError);
                LOGGER.error(getFullStackTrace(cfnError));
                throw cfnError;
            }
        }
        return exists;
    }

    protected String buildAndCopyWebApp() {
        Path webDir = workingDir.resolve(Path.of("client", "web"));
        if (!Files.isDirectory(webDir)) {
            outputMessage("Error, can't find client/web directory at " + webDir.toAbsolutePath().toString());
            System.exit(2);
        }

        /*
        REACT_APP_SIGNOUT_URI saas-boost::${ENVIRONMENT}-${AWS_REGION}:webUrl
        REACT_APP_CALLBACK_URI saas-boost::${ENVIRONMENT}-${AWS_REGION}:webUrl
        REACT_APP_COGNITO_USERPOOL saas-boost::${ENVIRONMENT}-${AWS_REGION}:userPoolId
        REACT_APP_CLIENT_ID saas-boost::${ENVIRONMENT}-${AWS_REGION}:userPoolClientId
        REACT_APP_COGNITO_USERPOOL_BASE_URI saas-boost::${ENVIRONMENT}-${AWS_REGION}:cognitoBaseUri
        REACT_APP_API_URI saas-boost::${ENVIRONMENT}-${AWS_REGION}:publicApiUrl
        WEB_BUCKET saas-boost::${ENVIRONMENT}-${AWS_REGION}:webBucket
        */
        String nextToken = null;
        Map<String, String> exportsMap = new HashMap<>();
        try {
            do {
                ListExportsResponse response = cfn.listExports(ListExportsRequest.builder()
                        .nextToken(nextToken)
                        .build());
                nextToken = response.nextToken();
                for (Export export : response.exports()) {
                    if (export.name().startsWith("saas-boost::" + envName)) {
                        exportsMap.put(export.name(), export.value());
                    }
                }
            } while (nextToken != null);
        } catch (SdkServiceException cfnError) {
            LOGGER.error("cloudformation:ListExports error", cfnError);
            LOGGER.error(getFullStackTrace(cfnError));
            throw cfnError;
        }

        final String prefix = "saas-boost::" + envName + "-" + AWS_REGION.id() + ":";

        // We need to know the CloudFront distribution URL to continue
        final String webUrl = exportsMap.get(prefix + "webUrl");
        if (isEmpty(webUrl)) {
            outputMessage("Unexpected errors, CloudFormation export " + prefix + "webUrl not found");
            LOGGER.info("Available exports part of stack output" + String.join(", ", exportsMap.keySet()));
            System.exit(2);
        }

        // We need to know the S3 bucket to host the web files in to continue
        final String webBucket = exportsMap.get(prefix + "webBucket");
        if (isEmpty(webBucket)) {
            outputMessage("Unexpected errors, CloudFormation export " + prefix + "webBucket not found");
            LOGGER.info("Available exports part of stack output" + String.join(", ", exportsMap.keySet()));
            System.exit(2);
        }

        // Execute yarn build to generate the React app
        outputMessage("Start build of AWS SaaS Boost React web application with yarn...");
        ProcessBuilder pb;
        Process process = null;
        try {
            if (isWindows()) {
                pb = new ProcessBuilder("cmd", "/c", "yarn", "build");
            } else {
                pb = new ProcessBuilder("yarn", "build");
            }

            Map<String, String> env = pb.environment();
            pb.directory(webDir.toFile());
            env.put("REACT_APP_SIGNOUT_URI", webUrl);
            env.put("REACT_APP_CALLBACK_URI", webUrl);
            env.put("REACT_APP_COGNITO_USERPOOL", exportsMap.get(prefix + "userPoolId"));
            env.put("REACT_APP_CLIENT_ID", exportsMap.get(prefix + "userPoolClientId"));
            env.put("REACT_APP_COGNITO_USERPOOL_BASE_URI", exportsMap.get(prefix + "cognitoBaseUri"));
            env.put("REACT_APP_API_URI", exportsMap.get(prefix + "publicApiUrl"));
            env.put("REACT_APP_AWS_ACCOUNT", accountId);
            env.put("REACT_APP_ENVIRONMENT", envName);
            env.put("REACT_APP_AWS_REGION", AWS_REGION.id());

            process = pb.start();
            printResults(process);
            process.waitFor();
            int exitValue = process.exitValue();
            if (exitValue != 0) {
                throw new RuntimeException("Error building web application. Verify version of Node is correct.");
            }
            outputMessage("Completed build of AWS SaaS Boost React web application.");
        } catch (IOException | InterruptedException e) {
            LOGGER.error(getFullStackTrace(e));
        } finally {
            if (process != null) {
                process.destroy();
            }
        }

        // Sync files to the web bucket
        outputMessage("Synchronizing AWS SaaS Boost web application files to s3 web bucket");
        // First, clear out any files that are currently in the web bucket
        cleanUpS3(webBucket, "");
        String cacheControl = null;
        Path yarnBuildDir = webDir.resolve(Path.of("build"));
        List<Path> filesToUpload;
        try (Stream<Path> stream = Files.walk(yarnBuildDir)) {
            filesToUpload = stream.filter(Files::isRegularFile).collect(Collectors.toList());
            outputMessage("Uploading " + filesToUpload.size() + " files to S3");
            for (Path fileToUpload : filesToUpload) {
                // Remove the parent client/web/build path from the S3 key
                String key = fileToUpload.subpath(yarnBuildDir.getNameCount(), fileToUpload.getNameCount()).toString();
                if (key.endsWith("index.html") || key.endsWith("asset-manifest.json") || key.startsWith("static/")) {
                    cacheControl = "no-store";
                }
                try {
                    // Now copy all of the files from the Node build up to the web bucket
                    LOGGER.info("Uploading to S3 " + fileToUpload.toString() + " -> " + key);
                    s3.putObject(PutObjectRequest.builder()
                            .bucket(webBucket)
                            // java.nio.file.Path will use OS dependent file separators, so when we run the installer on
                            // Windows, the S3 key will have back slashes instead of forward slashes. The CloudFormation
                            // definitions of the Lambda functions will always use forward slashes for the S3Key property.
                            .key(key.replace('\\', '/'))
                            .cacheControl(cacheControl)
                            .build(), RequestBody.fromFile(fileToUpload)
                    );
                } catch (SdkServiceException s3Error) {
                    LOGGER.error("s3:PutObject error", s3Error);
                    LOGGER.error(getFullStackTrace(s3Error));
                    throw s3Error;
                }
            }
        } catch (IOException ioe) {
            LOGGER.error("Error walking web app build directory", ioe);
            LOGGER.error(getFullStackTrace(ioe));
            throw new RuntimeException(ioe);
        }
        return webUrl;
    }

    protected static void executeCommand(String command, String[] environment, File dir) {
        LOGGER.info("Executing Commands: " + command);
        if (null != dir) {
            LOGGER.info("Directory: " + dir.getPath());
        }
        if (null != dir && !dir.isDirectory()) {
            throw new RuntimeException("File path: " + dir.getPath() + " is not a directory");
        }
        Process process;
        try {
            if (isWindows()) {
                command = "cmd /c " + command;
            }
            process = Runtime.getRuntime().exec(command, environment, dir);
            printResults(process);
        } catch (Exception e) {
            LOGGER.error("Error running command: " + command);
            LOGGER.error(getFullStackTrace(e));
            throw new RuntimeException("Error running command: " + command);
        }

        try {
            process.waitFor();
        } catch (InterruptedException e) {
            e.printStackTrace();
        }

        if (process.exitValue() != 0) {
            String msg = "Installation terminated due to non-zero exit value running command: " + command;
            if (null != dir) {
                msg += " from directory: " + dir.getPath();
            }
            throw new RuntimeException(msg);
        }

        process.destroy();
    }

    protected LinkedHashMap<String, User> getQuickSightUsers() {
        LOGGER.info("Load Quicksight users");
        LinkedHashMap<String, User> users = new LinkedHashMap<>();
        try {
            String nextToken = null;
            do {
                ListUsersResponse response = quickSight.listUsers(ListUsersRequest.builder()
                        .awsAccountId(accountId)
                        .namespace("default")
                        .nextToken(nextToken)
                        .build()
                );
                if (response.hasUserList()) {
                    for (User quickSightUser : response.userList()) {
                        users.put(quickSightUser.userName(), quickSightUser);
                    }
                }
                nextToken = response.nextToken();
            } while (nextToken != null);
        } catch (SdkServiceException quickSightError) {
            LOGGER.error("quickSight:ListUsers error {}", quickSightError.getMessage());
            LOGGER.error(getFullStackTrace(quickSightError));
            throw quickSightError;
        }
        LOGGER.info("Completed load of QuickSight users");
        return users;
    }

    protected String analyticsStackName() {
        return this.stackName + "-analytics";
    }

    protected void cleanUpS3(String bucket, String prefix) {
        // The list of objects in the bucket to delete
        List<ObjectIdentifier> toDelete = new ArrayList<>();
        if (isNotEmpty(prefix) && !prefix.endsWith("/")) {
            prefix = prefix + "/";
        }
        GetBucketVersioningResponse versioningResponse = s3.getBucketVersioning(request -> request.bucket(bucket));
        if (BucketVersioningStatus.ENABLED == versioningResponse.status() || BucketVersioningStatus.SUSPENDED == versioningResponse.status()) {
            LOGGER.info("Bucket " + bucket + " is versioned (" + versioningResponse.status() + ")");
            ListObjectVersionsResponse listObjectResponse;
            String keyMarker = null;
            String versionIdMarker = null;
            do {
                ListObjectVersionsRequest request;
                if (isNotBlank(keyMarker) && isNotBlank(versionIdMarker)) {
                    request = ListObjectVersionsRequest.builder()
                            .bucket(bucket)
                            .prefix(prefix)
                            .keyMarker(keyMarker)
                            .versionIdMarker(versionIdMarker)
                            .build();
                } else if (isNotBlank(keyMarker)) {
                    request = ListObjectVersionsRequest.builder()
                            .bucket(bucket)
                            .prefix(prefix)
                            .keyMarker(keyMarker)
                            .build();
                } else {
                    request = ListObjectVersionsRequest.builder()
                            .bucket(bucket)
                            .prefix(prefix)
                            .build();
                }
                listObjectResponse = s3.listObjectVersions(request);
                keyMarker = listObjectResponse.nextKeyMarker();
                versionIdMarker = listObjectResponse.nextVersionIdMarker();
                listObjectResponse.versions()
                        .stream()
                        .map(version ->
                                ObjectIdentifier.builder()
                                        .key(version.key())
                                        .versionId(version.versionId())
                                        .build()
                        )
                        .forEachOrdered(toDelete::add);
            } while (listObjectResponse.isTruncated());
        } else {
            LOGGER.info("Bucket " + bucket + " is not versioned (" + versioningResponse.status() + ")");
            ListObjectsV2Response listObjectResponse;
            String token = null;
            do {
                ListObjectsV2Request request;
                if (isNotBlank(token)) {
                    request = ListObjectsV2Request.builder()
                            .bucket(bucket)
                            .prefix(prefix)
                            .continuationToken(token)
                            .build();
                } else {
                    request = ListObjectsV2Request.builder()
                            .bucket(bucket)
                            .prefix(prefix)
                            .build();
                }
                listObjectResponse = s3.listObjectsV2(request);
                token = listObjectResponse.nextContinuationToken();
                listObjectResponse.contents()
                        .stream()
                        .map(obj ->
                                ObjectIdentifier.builder()
                                        .key(obj.key())
                                        .build()
                        )
                        .forEachOrdered(toDelete::add);
            } while (listObjectResponse.isTruncated());
        }
        if (!toDelete.isEmpty()) {
            LOGGER.info("Deleting " + toDelete.size() + " objects");
            final int maxBatchSize = 1000;
            int batchStart = 0;
            int batchEnd = 0;
            while (batchEnd < toDelete.size()) {
                batchStart = batchEnd;
                batchEnd += maxBatchSize;
                if (batchEnd > toDelete.size()) {
                    batchEnd = toDelete.size();
                }
                Delete delete = Delete.builder()
                        .objects(toDelete.subList(batchStart, batchEnd))
                        .build();
                DeleteObjectsResponse deleteResponse = s3.deleteObjects(builder -> builder
                        .bucket(bucket)
                        .delete(delete)
                        .build()
                );
                LOGGER.info("Cleaned up " + deleteResponse.deleted().size() + " objects in bucket " + bucket);
            }
        } else {
            LOGGER.info("Bucket " + bucket + " is empty. No objects to clean up.");
        }
    }

<<<<<<< HEAD
=======
    private boolean doesCfnMacroResourceExist() {
        // this assumes that the macro resource exists in CloudFormation if and only if all requisite resources also 
        // exist, i.e. the macro Lambda function, execution role, and log group. this should always be true, since the
        // macro resource will never be deleted unless each of the others are deleted thanks to CloudFormation
        // dependency analysis
        List<String> stackNamesToCheck = new ArrayList<>();
        String paginationToken = null;
        do {
            ListStacksResponse listStacksResponse = cfn.listStacks(
                ListStacksRequest.builder().nextToken(paginationToken).build());
            stackNamesToCheck.addAll(listStacksResponse.stackSummaries().stream()
                .filter(summary -> summary.stackStatus() != StackStatus.DELETE_COMPLETE 
                                && summary.stackStatus() != StackStatus.DELETE_IN_PROGRESS)
                .map(summary -> summary.stackName())
                .collect(Collectors.toList()));
            paginationToken = listStacksResponse.nextToken();
        } while(paginationToken != null);
        // for each stack, look for Macro Resource (either by listing all or getResource by logical id)
        for (String stackName : stackNamesToCheck) {
            try {
                StackResourceDetail stackResourceDetail = cfn.describeStackResource(request -> request
                    .stackName(stackName)
                    .logicalResourceId("ApplicationServicesMacro")).stackResourceDetail();
                if (stackResourceDetail.resourceStatus() != ResourceStatus.DELETE_COMPLETE) {
                    LOGGER.debug("Found the ApplicationServicesMacro resource in {}", stackName);
                    return true;
                }
            } catch (CloudFormationException cfne) {
                if (cfne.getMessage().contains("Stack '" + stackName + "' does not exist")) {
                    // if stacks are being deleted
                }
            }
        }
        LOGGER.debug("Could not find any ApplicationServicesMacro resource");
        return false;
    }

    public static String getFullStackTrace(Exception e) {
        final StringWriter sw = new StringWriter();
        final PrintWriter pw = new PrintWriter(sw, true);
        e.printStackTrace(pw);
        return sw.getBuffer().toString();
    }

>>>>>>> de33cfdf
    public static String getVersionInfo() {
        return Utils.version(SaaSBoostInstall.class);
    }

    public static boolean isWindows() {
        return (OS.contains("win"));
    }

    public static boolean isMac() {
        return (OS.contains("mac"));
    }

    /**
     * Generate a random password that matches the password policy of the Cognito user pool
     * @return a random password that matches the password policy of the Cognito user pool
     */
    public static String generatePassword(int passwordLength) {
        if (passwordLength < 8) {
            throw new IllegalArgumentException("Invalid password length. Minimum of 8 characters is required.");
        }

        // Split the classes of characters into separate buckets so we can be sure to use
        // the correct amount of each type
        final char[][] requiredCharacterBuckets = {
                {'A', 'B', 'C', 'D', 'E', 'F', 'G', 'H', 'I', 'J', 'K', 'L', 'M', 'N', 'O', 'P', 'Q', 'R', 'S', 'T', 'U', 'V', 'W', 'X', 'Y', 'Z'},
                {'a', 'b', 'c', 'd', 'e', 'f', 'g', 'h', 'i', 'j', 'k', 'l', 'm', 'n', 'o', 'p', 'q', 'r', 's', 't', 'u', 'v', 'w', 'x', 'y', 'z'},
                {'0', '1', '2', '3', '4', '5', '6', '7', '8', '9'}
        };

        Random random = new Random();
        StringBuilder password = new StringBuilder(passwordLength);

        // Randomly select one character from each of the required character types
        for (char[] requiredCharacterBucket : requiredCharacterBuckets) {
            password.append(requiredCharacterBucket[random.nextInt(requiredCharacterBucket.length)]);
        }

        // build the remaining password using Utils.randomString
        return password.append(Utils.randomString(passwordLength - requiredCharacterBuckets.length)).toString();
    }
}<|MERGE_RESOLUTION|>--- conflicted
+++ resolved
@@ -2020,8 +2020,6 @@
         }
     }
 
-<<<<<<< HEAD
-=======
     private boolean doesCfnMacroResourceExist() {
         // this assumes that the macro resource exists in CloudFormation if and only if all requisite resources also 
         // exist, i.e. the macro Lambda function, execution role, and log group. this should always be true, since the
@@ -2066,7 +2064,6 @@
         return sw.getBuffer().toString();
     }
 
->>>>>>> de33cfdf
     public static String getVersionInfo() {
         return Utils.version(SaaSBoostInstall.class);
     }
