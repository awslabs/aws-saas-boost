--- conflicted
+++ resolved
@@ -1581,13 +1581,8 @@
         List<Parameter> templateParameters = new ArrayList<>();
         templateParameters.add(Parameter.builder().parameterKey("Environment").parameterValue(this.envName).build());
         templateParameters.add(Parameter.builder().parameterKey("LambdaSourceFolder").parameterValue(this.lambdaSourceFolder).build());
-<<<<<<< HEAD
         templateParameters.add(Parameter.builder().parameterKey("MetricUserPasswordSSMParameter").parameterValue(dbPasswordSSMParameter).build());
         templateParameters.add(Parameter.builder().parameterKey("SaaSBoostBucket").parameterValue(saasBoostArtifactsBucket.getBucketName()).build());
-=======
-        templateParameters.add(Parameter.builder().parameterKey("MetricUserPasswordSSMParameter").parameterValue(dbPasswordSsmParameter).build());
-        templateParameters.add(Parameter.builder().parameterKey("SaaSBoostBucket").parameterValue(this.s3ArtifactBucket).build());
->>>>>>> 0c61615c
         templateParameters.add(Parameter.builder().parameterKey("LoggingBucket").parameterValue(baseStackDetails.get("LoggingBucket")).build());
         templateParameters.add(Parameter.builder().parameterKey("DatabaseName").parameterValue(databaseName).build());
         templateParameters.add(Parameter.builder().parameterKey("PublicSubnet1").parameterValue(baseStackDetails.get("PublicSubnet1")).build());
@@ -1719,66 +1714,6 @@
         return exists;
     }
 
-<<<<<<< HEAD
-=======
-    protected void createS3ArtifactBucket() {
-        UUID uniqueId = UUID.randomUUID();
-        String[] parts = uniqueId.toString().split("-");  //UUID 29219402-d9e2-4727-afec-2cd61f54fa8f
-
-        this.s3ArtifactBucket = "sb-" + this.envName + "-artifacts-" + parts[0] + "-" + parts[1];
-        LOGGER.info("Make S3 Artifact Bucket {}", this.s3ArtifactBucket);
-        try {
-            // Putting a location constraint on a N. Virginia regional bucket throws an error in S3
-            final BucketLocationConstraint bucketInRegion = "us-east-1".equals(AWS_REGION.id()) ? null : BucketLocationConstraint.fromValue(AWS_REGION.id());
-            s3.createBucket(request -> request
-                    .createBucketConfiguration(
-                            config -> config.locationConstraint(bucketInRegion)
-                    )
-                    .bucket(this.s3ArtifactBucket)
-            );
-            s3.putBucketEncryption(request -> request
-                    .serverSideEncryptionConfiguration(
-                            config -> config.rules(rules -> rules
-                                    .applyServerSideEncryptionByDefault(encrypt -> encrypt
-                                            .sseAlgorithm(ServerSideEncryption.AES256)
-                                    )
-                            )
-                    )
-                    .bucket(this.s3ArtifactBucket)
-            );
-            s3.putBucketPolicy(request -> request
-                    .policy("{\n" +
-                            "    \"Version\": \"2012-10-17\",\n" +
-                            "    \"Statement\": [\n" +
-                            "        {\n" +
-                            "            \"Sid\": \"DenyNonHttps\",\n" +
-                            "            \"Effect\": \"Deny\",\n" +
-                            "            \"Principal\": \"*\",\n" +
-                            "            \"Action\": \"s3:*\",\n" +
-                            "            \"Resource\": [\n" +
-                            "                \"arn:aws:s3:::" + this.s3ArtifactBucket + "/*\",\n" +
-                            "                \"arn:aws:s3:::" + this.s3ArtifactBucket + "\"\n" +
-                            "            ],\n" +
-                            "            \"Condition\": {\n" +
-                            "                \"Bool\": {\n" +
-                            "                    \"aws:SecureTransport\": \"false\"\n" +
-                            "                }\n" +
-                            "            }\n" +
-                            "        }\n" +
-                            "    ]\n" +
-                            "}")
-                    .bucket(this.s3ArtifactBucket)
-            );
-        } catch (SdkServiceException s3Error) {
-            LOGGER.error("s3 error {}", s3Error.getMessage());
-            LOGGER.error(getFullStackTrace(s3Error));
-            throw s3Error;
-        }
-
-        outputMessage("Created S3 artifacts bucket: " + this.s3ArtifactBucket);
-    }
-
->>>>>>> 0c61615c
     protected String buildAndCopyWebApp() {
         Path webDir = workingDir.resolve(Path.of("client", "web"));
         if (!Files.isDirectory(webDir)) {
