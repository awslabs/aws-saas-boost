--- conflicted
+++ resolved
@@ -35,12 +35,7 @@
     </licenses>
 
     <properties>
-<<<<<<< HEAD
-        <aws.java.sdk.version>2.13.68</aws.java.sdk.version>
-        <checkstyle.maxAllowedViolations>126</checkstyle.maxAllowedViolations>
-=======
         <checkstyle.maxAllowedViolations>138</checkstyle.maxAllowedViolations>
->>>>>>> 0380a122
     </properties>
 
     <build>
