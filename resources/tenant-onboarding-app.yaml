---
# Copyright Amazon.com, Inc. or its affiliates. All Rights Reserved.
#
# Licensed under the Apache License, Version 2.0 (the "License").
# You may not use this file except in compliance with the License.
# You may obtain a copy of the License at
#
#   http://www.apache.org/licenses/LICENSE-2.0
#
# Unless required by applicable law or agreed to in writing, software
# distributed under the License is distributed on an "AS IS" BASIS,
# WITHOUT WARRANTIES OR CONDITIONS OF ANY KIND, either express or implied.
# See the License for the specific language governing permissions and
# limitations under the License.
AWSTemplateFormatVersion: 2010-09-09
Description: AWS SaaS Boost Tenant Onboarding Application Service
Parameters:
  Environment:
    Description: Environment (test, uat, prod, etc.)
    Type: String
  TenantId:
    Description: The GUID for the tenant
    Type: String
  ServiceName:
    Description: Name for this application service
    Type: String
  ServiceResourceName:
    Description: CloudFormation friendly version of the service name
    Type: String
  ContainerRepository:
    Description: The name of the ECR repository hosting the container image
    Type: String
  ContainerRepositoryTag:
    Description: The container image tag in the ECR repository
    Type: String
    Default: latest 
  ECSCluster:
    Description: This tenant's container cluster
    Type: String
  PubliclyAddressable:
    Description: Is this service publicly accessible from the Internet?
    Type: String
    AllowedValues: ['true', 'false']
    Default: 'true'
  PublicPathRoute:
    Description: If this service is public, what path part routes to it?
    Type: String
    Default: '/*'
  PublicPathRulePriority:
    Description: The ALB listener rule priority for this path route
    Type: Number
    Default: 1
  VPC:
    Description: This tenant's VPC
    Type: String
  SubnetPrivateA:
    Description: Private subnet in this tenant's VPC
    Type: String
  SubnetPrivateB:
    Description: Private subnet in this tenant's VPC
    Type: String
  PrivateRouteTable:
    Description: Route table for the private subnets in this tenant's VPC
    Type: String
  ECSLoadBalancerHttpListener:
    Description: The ARN of the ALB listener for HTTP traffic
    Type: String
  ECSLoadBalancerHttpsListener:
    Description: The ARN of the ALB listener for HTTPS traffic
    Type: String
  ECSSecurityGroup:
    Description: Source security group to grant access to the container cluster
    Type: String
  ContainerOS:
    Description: Operating System to use for the Docker host
    Type: String
    # Can't have dashes or underscores in Mappings keys :(
    AllowedValues: [WIN2019FULL, WIN2019CORE, WIN2022FULL, WIN2022CORE, WIN20H2CORE, WIN2016FULL, LINUX]
  ClusterInstanceType:
    Description: EC2 instance type to use for non Fargate Docker hosts
    Type: String
    Default: t2.xlarge
  TaskLaunchType:
    Description: ECS launch type. Defaults to Fargate.
    Type: String
    AllowedValues: [FARGATE, EC2]
    Default: FARGATE
  TaskMemory:
    Description: Fargate memory setting
    Type: Number
    AllowedValues: [512, 1024, 2048, 3072, 4096, 5120, 6144, 7168, 8192, 9216, 10240, 11264, 12288, 13312, 14336, 15360, 16384, 17408, 18432, 19456, 20480, 21504, 22528, 23552, 24576, 25600, 26624, 27648, 28672, 29696, 30720]
    Default: 1024
  TaskCPU:
    Description: Fargate CPU setting
    Type: Number
    AllowedValues: [256, 512, 1024, 2048, 4096]
    Default: 512
  MinTaskCount:
    Description: Desired count of concurrent tasks for this tenant
    Type: Number
    Default: 1
  MaxTaskCount:
    Description: Maximum count of concurrent tasks for this tenant (max size we can auto scale up to)
    Type: Number
    Default: 1
  ContainerPort:
    Description: The TCP port the container is listening on via EXPOSE in the Dockerfile
    Type: Number
  ContainerHealthCheckPath:
    Description: The destination on the Container for the Load Balancer to use for health checks
    Type: String
  UseRDS:
    Description: Deploy the RDS nested stack?
    Type: String
    AllowedValues: ['true', 'false']
    Default: 'false'
  RDSInstanceClass:
    Description: The compute and memory capacity of the DB instance
    Type: String
  RDSEngine:
    Description: The database engine
    Type: String
  RDSEngineVersion:
    Description: The version number of the database engine to use
    Type: String
  RDSParameterGroupFamily:
    Description: The database parameter group family supporting the engine and engine version. Only used for Aurora clusters.
    Type: String
  RDSUsername:
    Description: The master username for the database
    Type: String
  RDSPasswordParam:
    Description: The Parameter Store secure string parameter and version containing the master database password
    Type: String
  RDSPort:
    Description: The TCP port to connect to the database on
    Type: String
  RDSDatabase:
    Description: Optional. The name of the database to create.
    Type: String
  RDSBootstrap:
    Description: Optional. The filename of the SQL bootstrap file.
    Type: String
  MetricsStream:
    Description: Optional. The name of the Firehose delivery stream for the Analytics system.
    Type: String
  EventBus:
    Description: Optional. SaaS boost Metering and Billing EventBridge bus.
    Type: String
  FileSystemMountPoint:
    Description: Container mount point for the file system
    Type: String
    Default: ''
  UseEFS:
    Description: Deploy the EFS nested stack?
    Type: String
    AllowedValues: ['true', 'false']
    Default: 'false'
  EncryptEFS:
    Description: Turn on EFS encryption at rest?
    Type: String
    AllowedValues: ['true', 'false']
    Default: 'true'
  EFSLifecyclePolicy:
    Description: Enable EFS IA lifecycle?
    Type: String
    AllowedValues:
      - NEVER
      - AFTER_7_DAYS
      - AFTER_14_DAYS
      - AFTER_30_DAYS
      - AFTER_60_DAYS
      - AFTER_90_DAYS
    Default: NEVER
  UseFSx:
    Description: Deploy the FSX nested stack?
    Type: String
    AllowedValues: ['true', 'false']
    Default: 'false'
  FSxFileSystemType:
    Description: Type of FSx file system to provision
    Type: String
    AllowedValues: [FSX_WINDOWS, FSX_ONTAP]
    Default: FSX_WINDOWS
  FSxWindowsMountDrive:
    Description: Windows drive to mount attach the file system to
    Type: String
    Default: 'G:'
  FileSystemStorage:
    Description: Storage capacity for the file system in GB
    Type: Number
    MinValue: 32
    MaxValue: 65536
    Default: 32
  FileSystemThroughput:
    Description: Throughput capacity for the file system in MB/s
    Type: Number
    MinValue: 8
    MaxValue: 2048
    Default: 16
  FSxBackupRetention:
    Description: Number of days to retain automatic backups
    MinValue: 0
    MaxValue: 35
    Default: 0
    Type: Number
  FSxDailyBackupTime:
    Description: Preferred time to take daily automatic backups, formatted HH:MM in the UTC time zone.
    Default: '01:00'
    Type: String
  FSxWeeklyMaintenanceTime:
    Description: Preferred start time to perform weekly maintenance, formatted d:HH:MM in the UTC time zone
    Default: '7:02:00'
    Type: String
  Disable:
    Description: Disable the tenant's access to the application
    Type: String
    AllowedValues: ['true', 'false']
    Default: 'false'
  # These params are here to read the image values from the public SSM. Leave the defaults.
  WIN2022FULL:
    Type: AWS::SSM::Parameter::Value<AWS::EC2::Image::Id>
    Default: /aws/service/ami-windows-latest/Windows_Server-2022-English-Full-ECS_Optimized/image_id
  WIN2022CORE:
    Type: AWS::SSM::Parameter::Value<AWS::EC2::Image::Id>
    Default: /aws/service/ami-windows-latest/Windows_Server-2022-English-Core-ECS_Optimized/image_id
  WIN2019FULL:
    Type: AWS::SSM::Parameter::Value<AWS::EC2::Image::Id>
    Default: /aws/service/ami-windows-latest/Windows_Server-2019-English-Full-ECS_Optimized/image_id
  WIN2019CORE:
    Type: AWS::SSM::Parameter::Value<AWS::EC2::Image::Id>
    Default: /aws/service/ami-windows-latest/Windows_Server-2019-English-Core-ECS_Optimized/image_id
  WIN20H2CORE:
    Type: AWS::SSM::Parameter::Value<AWS::EC2::Image::Id>
    Default: /aws/service/ami-windows-latest/Windows_Server-20H2-English-Core-ECS_Optimized/image_id
  WIN2016FULL:
    Type: AWS::SSM::Parameter::Value<AWS::EC2::Image::Id>
    Default: /aws/service/ami-windows-latest/Windows_Server-2016-English-Full-ECS_Optimized/image_id
  AMZNLINUX2:
    Type: AWS::SSM::Parameter::Value<AWS::EC2::Image::Id>
    Default: /aws/service/ecs/optimized-ami/amazon-linux-2/recommended/image_id
Conditions:
  IsPublic: !Equals [!Ref PubliclyAddressable, 'true']
  IsPrivate: !Not [Condition: IsPublic]
  HasHttpsListener: !Not [!Equals [!Ref ECSLoadBalancerHttpsListener, '']]
  IsPublicHttps: !And
    - Condition: IsPublic
    - Condition: HasHttpsListener
  IsPublicHttp: !And
    - Condition: IsPublic
    - !Not [Condition: HasHttpsListener]
  DisableAccess: !Equals [!Ref Disable, 'true']
  ProvisionEFS: !Equals [!Ref UseEFS, 'true']
  ProvisionRDS: !Equals [!Ref UseRDS, 'true']
  Ec2LaunchType: !Equals [!Ref TaskLaunchType, 'EC2']
  FargateLaunchType: !Equals [!Ref TaskLaunchType, 'FARGATE']
  WindowsOS: !Not [!Equals [!Ref ContainerOS, 'LINUX']]
  LinuxOS: !Equals [!Ref ContainerOS, 'LINUX']
  Ec2Windows: !And
    - Condition: Ec2LaunchType
    - Condition: WindowsOS
  Ec2Linux: !And
    - Condition: Ec2LaunchType
    - Condition: LinuxOS
  ProvisionFSx: !And
    - !Equals [!Ref UseFSx, 'true']
    - Condition: Ec2LaunchType
  IsWin2019Full: !Equals [WIN2019FULL, !Ref ContainerOS]
  IsWin2019Core: !Equals [WIN2019CORE, !Ref ContainerOS]
  IsWin2022Full: !Equals [WIN2022FULL, !Ref ContainerOS]
  IsWin2022Core: !Equals [WIN2022CORE, !Ref ContainerOS]
  IsWin20H2Core: !Equals [WIN20H2CORE, !Ref ContainerOS]
  IsCNRegion: !Or
      - !Equals [ !Sub '${AWS::Region}', 'cn-north-1' ]
      - !Equals [ !Sub '${AWS::Region}', 'cn-northwest-1' ]

Resources:
  CapacityProvider:
    Type: AWS::ECS::CapacityProvider
    Condition: Ec2LaunchType
    Properties:
      Name: 
        Fn::Join: ['', ['sb-', !Ref Environment, '-tenant-', !Select [0, !Split ['-', !Ref TenantId]]]]
      AutoScalingGroupProvider:
          AutoScalingGroupArn: !Ref ECSAutoScalingGroup
          ManagedScaling:
            TargetCapacity: 100
            Status: ENABLED
          ManagedTerminationProtection: ENABLED
      Tags:
        - Key: Tenant
          Value: !Ref TenantId
  ClusterCapacityProviderAssociations:
    Type: AWS::ECS::ClusterCapacityProviderAssociations
    Condition: Ec2LaunchType
    Properties:
      Cluster: !Ref ECSCluster
      CapacityProviders:
        - !Ref CapacityProvider
      DefaultCapacityProviderStrategy:
        - CapacityProvider: !Ref CapacityProvider
          Base: 0
          Weight: 1
  CapacityProviderWaitHandle:
    Type: AWS::CloudFormation::WaitConditionHandle
    Condition: Ec2LaunchType
    DependsOn: ClusterCapacityProviderAssociations
  ClusterCapacityAssociationWaitCondition:
    Type: AWS::CloudFormation::WaitCondition
    Properties:
      Handle: !If [Ec2LaunchType, !Ref CapacityProviderWaitHandle, !Ref WaitHandle]
      Timeout: '1'
      Count: 0
  InvokeDisableInstanceProtection:
    Type: Custom::CustomResource
    Condition: Ec2LaunchType
    DependsOn:
      - ECSService
    Properties:
      ServiceToken: !Sub arn:${AWS::Partition}:lambda:${AWS::Region}:${AWS::AccountId}:function:sb-${Environment}-set-instance-protection
      AutoScalingGroup: !Ref ECSAutoScalingGroup
      Enable: 'false'
  ECSTaskExecutionRole:
    Type: AWS::IAM::Role
    Properties:
      RoleName:
        Fn::Join: ['', ['sb-', !Ref Environment, '-tenant-', !Select [0, !Split ['-', !Ref TenantId]], '-exec-', !Ref ServiceResourceName]]
      Path: '/'
      AssumeRolePolicyDocument:
        Version: 2012-10-17
        Statement:
          - Effect: Allow
            Principal:
              Service:
                - ecs-tasks.amazonaws.com
            Action:
              - sts:AssumeRole
      Policies:
        - PolicyName:
            Fn::Join: ['', ['sb-', !Ref Environment, '-tenant-', !Select [0, !Split ['-', !Ref TenantId]], '-exec-', !Ref ServiceResourceName]]
          PolicyDocument:
            Version: 2012-10-17
            Statement:
              - Effect: Allow
                Action:
                  - logs:PutLogEvents
                Resource:
                  - !Sub arn:${AWS::Partition}:logs:${AWS::Region}:${AWS::AccountId}:log-group:*:log-stream:*
              - Effect: Allow
                Action:
                  - logs:CreateLogStream
                Resource:
                  - !Sub arn:${AWS::Partition}:logs:${AWS::Region}:${AWS::AccountId}:log-group:*
              - Effect: Allow
                Action:
                  - ecr:BatchCheckLayerAvailability
                  - ecr:GetDownloadUrlForLayer
                  - ecr:BatchGetImage
                Resource:
                  - !Sub arn:${AWS::Partition}:ecr:${AWS::Region}:${AWS::AccountId}:repository/${ContainerRepository}
              - Effect: Allow
                Action:
                  - ecr:GetAuthorizationToken
                Resource: '*'
              - Effect: Allow
                Action:
                  - ssm:GetParameters
                Resource:
                  - !Sub arn:${AWS::Partition}:ssm:${AWS::Region}:${AWS::AccountId}:parameter${RDSPasswordParam}
              - Effect: Allow
                Action:
                  - s3:GetObject
                Resource:
                  - !Sub 'arn:${AWS::Partition}:s3:::{{resolve:ssm:/saas-boost/${Environment}/RESOURCES_BUCKET}}/tenants/${TenantId}/ServiceDiscovery.env'
              - Effect: Allow
                Action:
                  - s3:GetBucketLocation
                Resource:
                  - !Sub 'arn:${AWS::Partition}:s3:::{{resolve:ssm:/saas-boost/${Environment}/RESOURCES_BUCKET}}'
              - Effect: Allow
                Action:
                  - fsx:DescribeFileSystems
                Resource:
                  - !Sub arn:${AWS::Partition}:fsx:${AWS::Region}:${AWS::AccountId}:file-system/*
  ECSLogGroup:
    Type: AWS::Logs::LogGroup
    Properties:
      LogGroupName:
        Fn::Join: ['', ['/ecs/sb-', !Ref Environment, '-tenant-', !Select [0, !Split ['-', !Ref TenantId]], '-', !Ref ServiceResourceName]]
      RetentionInDays: 30
  ECSTaskRole:
    Type: AWS::IAM::Role
    Properties:
      RoleName:
        Fn::Join: ['', ['sb-', !Ref Environment, '-tenant-', !Select [0, !Split ['-', !Ref TenantId]], '-task-', !Ref ServiceResourceName]]
      Path: '/'
      AssumeRolePolicyDocument:
        Version: 2012-10-17
        Statement:
          - Effect: Allow
            Principal:
              Service:
                - ecs-tasks.amazonaws.com
            Action:
              - sts:AssumeRole
      Policies:
        - PolicyName:
            Fn::Join: ['', ['sb-', !Ref Environment, '-tenant-', !Select [0, !Split ['-', !Ref TenantId]], '-task-', !Ref ServiceResourceName]]
          PolicyDocument:
            Version: 2012-10-17
            Statement:
              - Effect: Allow
                Action:
                  - firehose:PutRecord
                  - firehose:PutRecordBatch
                Resource:
                  - !Sub arn:${AWS::Partition}:firehose:${AWS::Region}:${AWS::AccountId}:deliverystream/${MetricsStream}
              - Effect: Allow
                Action:
                  - events:DescribeEventBus
                  - events:PutEvents
                Resource:
                  - !Sub arn:${AWS::Partition}:events:${AWS::Region}:${AWS::AccountId}:event-bus/${EventBus}
              - Effect: Allow
                Action:
                  - s3:GetObject
                  - s3:GetObjectVersion
                Resource:
                  - !Sub arn:${AWS::Partition}:s3:::{{resolve:ssm:/saas-boost/${Environment}/RESOURCES_BUCKET}}/tenants/${TenantId}/*
              - Effect: Allow
                Action:
                  - ssmmessages:CreateControlChannel
                  - ssmmessages:CreateDataChannel
                  - ssmmessages:OpenControlChannel
                  - ssmmessages:OpenDataChannel
                Resource: '*'
  ECSTaskDefinition:
    Type: AWS::ECS::TaskDefinition
    Properties:
      Family:
        Fn::Join: ['', ['sb-', !Ref Environment, '-tenant-', !Select [0, !Split ['-', !Ref TenantId]], '-', !Ref ServiceResourceName]]
      ExecutionRoleArn: !GetAtt ECSTaskExecutionRole.Arn
      TaskRoleArn: !GetAtt ECSTaskRole.Arn
      RequiresCompatibilities:
        Fn::If:
          - Ec2LaunchType
          - - EC2
          - - FARGATE
      Memory: !If [FargateLaunchType, !Ref TaskMemory, !Ref 'AWS::NoValue']
      Cpu: !If [FargateLaunchType, !Ref TaskCPU, !Ref 'AWS::NoValue']
      NetworkMode:
        Fn::If:
          - Ec2Windows
          - !Ref 'AWS::NoValue'
          - awsvpc
      Volumes:
        Fn::If:
          - ProvisionFSx
          - - Name: !GetAtt fsx.Outputs.FileSystemId
              Host:
                SourcePath: !Sub '${FSxWindowsMountDrive}\'
          - !If
            - ProvisionEFS
            - - Name: !GetAtt efs.Outputs.FileSystemId
                EFSVolumeConfiguration:
                  FilesystemId: !GetAtt efs.Outputs.FileSystemId
            - !Ref 'AWS::NoValue'
      Tags:
        - Key: Tenant
          Value: !Ref TenantId
      ContainerDefinitions:
        - Name:
            Fn::Join: ['', ['sb-', !Ref Environment, '-tenant-', !Select [0, !Split ['-', !Ref TenantId]], '-', !Ref ServiceResourceName]]
          Image: !Sub ${AWS::AccountId}.dkr.ecr.${AWS::Region}.${AWS::URLSuffix}/${ContainerRepository}:${ContainerRepositoryTag}
          Cpu: !If [Ec2LaunchType, !Ref TaskCPU, !Ref 'AWS::NoValue']
          Memory: !If [Ec2LaunchType, !Ref TaskMemory, !Ref 'AWS::NoValue']
          PortMappings:
            - ContainerPort: !Ref ContainerPort
          LogConfiguration:
            LogDriver: awslogs
            Options:
              awslogs-group: !Ref ECSLogGroup
              awslogs-region: !Ref AWS::Region
              awslogs-stream-prefix: ecs
          Environment:
            Fn::If:
              - ProvisionRDS
              - - Name: AWS_REGION
                  Value: !Ref AWS::Region
                - Name: SAAS_BOOST_ENV
                  Value: !Ref Environment
                - Name: TENANT_ID
                  Value: !Ref TenantId
                - Name: SAAS_BOOST_RESOURCES_BUCKET
                  Value: !Sub '{{resolve:ssm:/saas-boost/${Environment}/RESOURCES_BUCKET}}'
                - Name: SAAS_BOOST_EVENT_BUS
                  Value: !Ref EventBus
                - Name: METRICS_STREAM
                  Value: !Ref MetricsStream
                - Name: DB_HOST
                  Value: !GetAtt rds.Outputs.RdsEndpoint
                - Name: DB_PORT
                  Value: !Ref RDSPort
                - Name: DB_NAME
                  Value: !Ref RDSDatabase
                - Name: DB_USER
                  Value: !Ref RDSUsername
              - - Name: AWS_REGION
                  Value: !Ref AWS::Region
                - Name: SAAS_BOOST_ENV
                  Value: !Ref Environment
                - Name: TENANT_ID
                  Value: !Ref TenantId
                - Name: SAAS_BOOST_RESOURCES_BUCKET
                  Value: !Sub '{{resolve:ssm:/saas-boost/${Environment}/RESOURCES_BUCKET}}'
                - Name: SAAS_BOOST_EVENT_BUS
                  Value: !Ref EventBus
                - Name: METRICS_STREAM
                  Value: !Ref MetricsStream
          EnvironmentFiles:
            - Type: s3
              Value: !Sub 'arn:${AWS::Partition}:s3:::{{resolve:ssm:/saas-boost/${Environment}/RESOURCES_BUCKET}}/tenants/${TenantId}/ServiceDiscovery.env'
          MountPoints:
            Fn::If:
              - ProvisionEFS
              - - ContainerPath: !Ref FileSystemMountPoint
                  SourceVolume: !GetAtt efs.Outputs.FileSystemId
              - !If
                - ProvisionFSx
                - - ContainerPath: !Ref FileSystemMountPoint
                    SourceVolume: !GetAtt fsx.Outputs.FileSystemId
                - !Ref 'AWS::NoValue'
          LinuxParameters:
            Fn::If:
              - WindowsOS
              - !Ref 'AWS::NoValue'
              - InitProcessEnabled: true
          Secrets:
            Fn::If:
              - ProvisionRDS
              - - Name: DB_PASSWORD
                  ValueFrom: !Sub arn:${AWS::Partition}:ssm:${AWS::Region}:${AWS::AccountId}:parameter${RDSPasswordParam}
              - !Ref 'AWS::NoValue'
  CodePipeline:
    Type: AWS::CodePipeline::Pipeline
    Properties:
      Name:
        Fn::Join: ['', ['sb-', !Ref Environment, '-tenant-', !Select [0, !Split ['-', !Ref TenantId]], '-', !Ref ServiceResourceName]]
      RoleArn: !Sub '{{resolve:ssm:/saas-boost/${Environment}/CODE_PIPELINE_ROLE}}'
      ArtifactStore:
        Location: !Sub '{{resolve:ssm:/saas-boost/${Environment}/CODE_PIPELINE_BUCKET}}'
        Type: S3
      RestartExecutionOnUpdate: false
      Stages:
        - Name: Source
          Actions:
            - Name: SourceAction
              ActionTypeId:
                Category: Source
                Owner: AWS
                Provider: S3
                Version: '1'
              Configuration:
                S3Bucket: !Sub '{{resolve:ssm:/saas-boost/${Environment}/CODE_PIPELINE_BUCKET}}'
                S3ObjectKey:
                  Fn::Join: ['', [!Ref TenantId, '/', 'sb-', !Ref Environment, '-tenant-', !Select [0, !Split ['-', !Ref TenantId]], '-', !Ref ServiceResourceName]]
                PollForSourceChanges: false
              OutputArtifacts:
                - Name: imgdef
        - Name: Deploy
          Actions:
            - Name: PreDeployAction
              ActionTypeId:
                Category: Invoke
                Owner: AWS
                Provider: Lambda
                Version: '1'
              RunOrder: 1
              Configuration:
                FunctionName: !Sub sb-${Environment}-update-ecs
                UserParameters: !Sub '{"cluster":"${ECSCluster}","service":"${ECSService.Name}","desiredCount":${MinTaskCount}}'
            - Name: DeployAction
              ActionTypeId:
                Category: Deploy
                Owner: AWS
                Provider: ECS
                Version: '1'
              RunOrder: 2
              Configuration:
                ClusterName: !Ref ECSCluster
                ServiceName: !GetAtt ECSService.Name
                FileName: imagedefinitions.json
              InputArtifacts:
                - Name: imgdef
      Tags:
        - Key: Tenant
          Value: !Ref TenantId
  FsxWaitHandle:
    Condition: ProvisionFSx
    DependsOn: fsx
    Type: AWS::CloudFormation::WaitConditionHandle
  WaitHandle:
    Type: AWS::CloudFormation::WaitConditionHandle
  FsxWaitCondition:
    Type: AWS::CloudFormation::WaitCondition
    Properties:
      Handle: !If [ProvisionFSx, !Ref FsxWaitHandle, !Ref WaitHandle]
      Timeout: '1'
      Count: 0
  # We either need an Auto Scaling Group, Instance Profile, and Launch Template (Windows/EC2)
  # Or we need an Target Group (Linux/Fargate)
  # per https://aws.amazon.com/blogs/containers/managing-compute-for-amazon-ecs-clusters-with-capacity-providers/
  ECSAutoScalingGroup:
    Type: AWS::AutoScaling::AutoScalingGroup
    Condition: Ec2LaunchType
    Properties:
      AutoScalingGroupName:
        Fn::Join: ['', ['sb-', !Ref Environment, '-tenant-', !Select [0, !Split ['-', !Ref TenantId]]]]
      VPCZoneIdentifier:
        - !Ref SubnetPrivateA
        - !Ref SubnetPrivateB
      LaunchTemplate:
        LaunchTemplateId: !If [Ec2Windows, !Ref WindowsLaunchTemplate, !Ref LinuxLaunchTemplate]
        Version: !If [Ec2Windows, !GetAtt WindowsLaunchTemplate.LatestVersionNumber, !GetAtt LinuxLaunchTemplate.LatestVersionNumber]
      NewInstancesProtectedFromScaleIn: true
      MinSize: '0'
      MaxSize: '20'
      DesiredCapacity: '0'
      #Cooldown:
      HealthCheckGracePeriod: 30
      #HealthCheckType:
      #MetricsCollection:
      #NotificationConfigurations:
    UpdatePolicy:
      AutoScalingRollingUpdate:
        MinInstancesInService: 1
        #MinSuccessfulInstancesPercent: 0
        MaxBatchSize: 1
        PauseTime: PT5M
        WaitOnResourceSignals: false
        SuspendProcesses:
          - HealthCheck
          - ReplaceUnhealthy
          - AZRebalance
          - AlarmNotification
          - ScheduledActions
  ECSInstanceRole:
    Type: AWS::IAM::Role
    Condition: Ec2LaunchType
    Properties:
      RoleName:
        Fn::Join: ['', ['sb-', !Ref Environment, '-ecs-instance-tenant-', !Select [0, !Split ['-', !Ref TenantId]]]]
      Path: '/'
      AssumeRolePolicyDocument:
        Version: 2012-10-17
        Statement:
          - Effect: Allow
            Principal:
              Service:
                - ec2.amazonaws.com
            Action:
              - sts:AssumeRole
      ManagedPolicyArns:
        - arn:aws:iam::aws:policy/AmazonSSMManagedInstanceCore
        - arn:aws:iam::aws:policy/AmazonSSMDirectoryServiceAccess
      Policies:
        - PolicyName:
            Fn::Join: ['', ['sb-', !Ref Environment, '-ecs-instance-tenant-', !Select [0, !Split ['-', !Ref TenantId]]]]
          PolicyDocument:
            Version: 2012-10-17
            Statement:
              - Effect: Allow
                Action:
                  - logs:PutLogEvents
                Resource:
                  - !Sub arn:${AWS::Partition}:logs:${AWS::Region}:${AWS::AccountId}:log-group:*:log-stream:*
              - Effect: Allow
                Action:
                  - logs:CreateLogStream
                Resource:
                  - !Sub arn:${AWS::Partition}:logs:${AWS::Region}:${AWS::AccountId}:log-group:*
              - Effect: Allow
                Action:
                  - ec2:DescribeTags
                Resource:
                  - '*'
              - Effect: Allow
                Action:
                  - ecr:BatchCheckLayerAvailability
                  - ecr:GetDownloadUrlForLayer
                  - ecr:BatchGetImage
                Resource:
                  - !Sub arn:${AWS::Partition}:ecr:${AWS::Region}:${AWS::AccountId}:repository/${ContainerRepository}
              - Effect: Allow
                Action:
                  - ecr:GetAuthorizationToken
                Resource: '*'
              - Effect: Allow
                Action:
                  - ecs:DeregisterContainerInstance
                  - ecs:RegisterContainerInstance
                  - ecs:SubmitAttachmentStateChanges
                  - ecs:SubmitContainerStateChange
                  - ecs:SubmitTaskStateChange
                Resource:
                  - !Sub arn:${AWS::Partition}:ecs:${AWS::Region}:${AWS::AccountId}:cluster/${ECSCluster}
              - Effect: Allow
                Action:
                  - ecs:Poll
                  - ecs:StartTelemetrySession
                Resource:
                  - !Sub arn:${AWS::Partition}:ecs:${AWS::Region}:${AWS::AccountId}:container-instance/*
                Condition:
                  StringLike:
                    ecs:cluster:
                      - !Sub arn:${AWS::Partition}:ecs:${AWS::Region}:${AWS::AccountId}:cluster/${ECSCluster}
              - Effect: Allow
                Action:
                  - ecs:DiscoverPollEndpoint
                Resource: '*'
              - Effect: Allow
                Action:
                  - ssm:GetParameter
                  - ssm:GetParameters
                Resource:
                  - !Sub arn:${AWS::Partition}:ssm:${AWS::Region}:${AWS::AccountId}:parameter/saas-boost/${Environment}/ACTIVE_DIRECTORY_USER
                  - !Sub arn:${AWS::Partition}:ssm:${AWS::Region}:${AWS::AccountId}:parameter/saas-boost/${Environment}/ACTIVE_DIRECTORY_PASSWORD
                  - !Sub arn:${AWS::Partition}:ssm:${AWS::Region}:${AWS::AccountId}:parameter/saas-boost/${Environment}/ACTIVE_DIRECTORY_DNS_IPS
                  - !Sub arn:${AWS::Partition}:ssm:${AWS::Region}:${AWS::AccountId}:parameter/saas-boost/${Environment}/ACTIVE_DIRECTORY_DNS_NAME
<<<<<<< HEAD
              - Effect: Allow
                Action:
                  - ds:CreateComputer
                  - ds:DescribeDirectories
                Resource: '*'
=======
>>>>>>> 45592fc6
              - Effect: Allow
                Action:
                  - kms:Decrypt
                Resource: !Sub arn:${AWS::Partition}:kms:${AWS::Region}:${AWS::AccountId}:key/alias/aws/ssm
  ECSInstanceProfile:
    Type: AWS::IAM::InstanceProfile
    Condition: Ec2LaunchType
    Properties:
      Path: '/'
      Roles:
        - !Ref ECSInstanceRole
  WindowsLaunchTemplate:
    Type: AWS::EC2::LaunchTemplate
    Condition: Ec2Windows
    DependsOn: FsxWaitCondition
    Metadata:
      AWS::CloudFormation::Init:
        config:
          files:
            c:\cfn\cfn-hup.conf:
              content: !Sub |
                [main]
                stack=${AWS::StackId}
                region=${AWS::Region}
            c:\cfn\hooks.d\cfn-auto-reloader.conf:
              content: !Sub |
                [cfn-auto-reloader-hook]
                triggers=post.update
                path=Resources.WindowsLaunchTemplate.Metadata.AWS::CloudFormation::Init
                action=cfn-init.exe -v -s ${AWS::StackName} -r WindowsLaunchTemplate --region ${AWS::Region}
          services:
            windows:
              cfn-hup:
                enabled: true
                ensureRunning: true
                files:
                  - c:\\cfn\\cfn-hup.conf
                  - c:\\etc\\cfn\\hooks.d\\cfn-auto-reloader.conf
    Properties:
      TagSpecifications:
        - ResourceType: launch-template
          Tags:
            - Key: Name
              Value:
                Fn::Join: ['', ['sb-', !Ref Environment, '-tenant-', !Select [0, !Split ['-', !Ref TenantId]], '-', !Ref ServiceResourceName]]
            - Key: Tenant
              Value:
                !Ref TenantId
      LaunchTemplateData:
        ImageId:
          Fn::If:
            - IsWin2019Full
            - !Ref WIN2019FULL
            - !If
              - IsWin2019Core
              - !Ref WIN2019CORE
              - !If
                - IsWin2022Full
                - !Ref WIN2022FULL
                - !If
                  - IsWin2022Core
                  - !Ref WIN2022CORE
                  - !If
                    - IsWin20H2Core
                    - !Ref WIN20H2CORE
                    - !Ref WIN2016FULL
        InstanceType: !Ref ClusterInstanceType
        IamInstanceProfile:
          Arn: !GetAtt ECSInstanceProfile.Arn
        KeyName: !Ref 'AWS::NoValue'
        SecurityGroupIds:
          - !Ref ECSSecurityGroup
        UserData:
<<<<<<< HEAD
          Fn::Base64: !Sub
           - |
=======
          Fn::If:
          - ProvisionFSx
          - Fn::Base64:
            !Sub |
>>>>>>> 45592fc6
              <powershell>
              Start-Transcript -Path "C:\UserData.log" -Append
              Write-Output ("Download and install the CloudWatch agent")
              Invoke-WebRequest ${AMAZON_CLOUDWATCH_AGENT_S3_PATH} -OutFile c:\Windows\Temp\amazon-cloudwatch-agent.msi
<<<<<<< HEAD
                                
              Start-Process msiexec.exe -Wait -ArgumentList '/I c:\Windows\Temp\amazon-cloudwatch-agent.msi /quiet'
             
              Write-Output ("Write a config file for the CloudWatch agent and then reload/restart the agent")
              cd $Env:ProgramFiles\Amazon\AmazonCloudWatchAgent
              .\amazon-cloudwatch-agent-ctl.ps1 -m ec2 -a fetch-config -s
             
=======

              Start-Process msiexec.exe -Wait -ArgumentList '/I c:\Windows\Temp\amazon-cloudwatch-agent.msi /quiet'

              Write-Output ("Write a config file for the CloudWatch agent and then reload/restart the agent")
              cd $Env:ProgramFiles\Amazon\AmazonCloudWatchAgent
              .\amazon-cloudwatch-agent-ctl.ps1 -m ec2 -a fetch-config -s

>>>>>>> 45592fc6
              # Setup the ECS agent to point to our cluster and enable task IAM role and the awslogs driver
              Write-Output ("Starting up ECS Agent and joining the ${ECSCluster} cluster")
              Import-Module ECSTools
              Initialize-ECSAgent -Cluster ${ECSCluster} -EnableTaskIAMRole -LoggingDrivers '["json-file","awslogs"]'
<<<<<<< HEAD
             
              # If you have task IAM roles, awslogs doesn't work unless you set this environment variable
              [Environment]::SetEnvironmentVariable("ECS_ENABLE_AWSLOGS_EXECUTIONROLE_OVERRIDE", $TRUE, "Machine")
              Restart-Service AmazonECS
             
              Write-Output ("UseFsx value is ${UseFSx}")
              If ('${UseFSx}' -eq 'true')  {
                  Write-Output ("Getting SSM Parameters for the Active Directory domain")
                  $username = (Get-SSMParameterValue -Name /saas-boost/${Environment}/ACTIVE_DIRECTORY_USER).Parameters[0].Value
                  $password = (Get-SSMParameterValue -Name /saas-boost/${Environment}/ACTIVE_DIRECTORY_PASSWORD -WithDecryption $True).Parameters[0].Value | ConvertTo-SecureString -asPlainText -Force
                  $credential = New-Object System.Management.Automation.PSCredential($username,$password)
                  $directoryName = (Get-SSMParameterValue -Name /saas-boost/${Environment}/ACTIVE_DIRECTORY_DNS_NAME).Parameters[0].Value
                  $ipdns = (Get-SSMParameterValue -Name /saas-boost/${Environment}/ACTIVE_DIRECTORY_DNS_IPS).Parameters[0].Value
                  $ips = $ipdns.Split(",")
             
                  Write-Output ("Reading the existing VPC DNS Server IP")
                  # Get the VPC DNS server.
                  $dnsclient = Get-DnsClientServerAddress -AddressFamily IPv4 | Where-Object {$_.ServerAddresses.Count -gt 0} | Select-Object -First 1
             
                  # During retry, we should avoid adding duplicate DNS servers, if it was already added in the previous attempt.
                  # VPC DNS server is the last one in the list.
                  $vpcdns = $dnsclient.ServerAddresses | select -last 1
             
                  # Set up the IPv4 address of the AD DNS server as the first DNS server on this machine
                  $dnsserverstoupdate = $("{0},{1}" -f $ips[0], $vpcdns)
                  Write-Output ("Adding AD DNS server addresses :{0} to the IPV4 interface Index:{1}." -f $dnsserverstoupdate, $dnsclient.InterfaceIndex)
                  Set-DnsClientServerAddress -InterfaceIndex $dnsclient.InterfaceIndex -ServerAddresses $dnsserverstoupdate
             
                  # Join the domain
                  Write-Output ("Joining domain $directoryName")
                  Add-Computer -DomainName $directoryName -Credential $credential -Verbose -WarningAction Ignore
             
                  Write-Output ("Setting FSx File Server remote path")
                  $fileserverpath = "\\{0}\share" -f "${fsx.Outputs.WindowsFSxDnsName}"
             
                  # Map the share to local drive letter
                  Write-Output ("Mapping $fileserverpath to ${FSxWindowsMountDrive}")
                  New-SmbGlobalMapping -RemotePath $fileserverpath -Credential $credential -LocalPath ${FSxWindowsMountDrive} -RequirePrivacy $true -ErrorAction Stop
              }  # end if for UseFsx
             
=======

              # If you have task IAM roles, awslogs doesn't work unless you set this environment variable
              [Environment]::SetEnvironmentVariable("ECS_ENABLE_AWSLOGS_EXECUTIONROLE_OVERRIDE", $TRUE, "Machine")
              Restart-Service AmazonECS

              Write-Output ("Getting SSM Parameters for the Active Directory domain")
              $directoryName = (Get-SSMParameterValue -Name /saas-boost/${Environment}/ACTIVE_DIRECTORY_DNS_NAME).Parameters[0].Value
              $username = (Get-SSMParameterValue -Name /saas-boost/${Environment}/ACTIVE_DIRECTORY_USER).Parameters[0].Value
              $password = (Get-SSMParameterValue -Name /saas-boost/${Environment}/ACTIVE_DIRECTORY_PASSWORD -WithDecryption $True).Parameters[0].Value | ConvertTo-SecureString -asPlainText -Force
              $ipdns = (Get-SSMParameterValue -Name /saas-boost/${Environment}/ACTIVE_DIRECTORY_DNS_IPS).Parameters[0].Value
              $ips = $ipdns.Split(",")

              Write-Output ("Reading the existing VPC DNS Server IP")
              # Get the VPC DNS server.
              $dnsClient = Get-DnsClientServerAddress -AddressFamily IPv4 | Where-Object {$_.ServerAddresses.Count -gt 0} | Select-Object -First 1

              # During retry, we should avoid adding duplicate DNS servers, if it was already added in the previous attempt.
              # VPC DNS server is the last one in the list.
              $vpcdns = $dnsClient.ServerAddresses | Select -Last 1

              # Set up the IPv4 address of the AD DNS server as the first DNS server on this machine
              $dnsServersToUpdate = $("{0},{1}" -f $ips[0], $vpcdns)
              Write-Output ("Adding AD DNS server addresses: {0} to the IPV4 interface Index: {1}" -f $dnsServersToUpdate, $dnsClient.InterfaceIndex)
              Set-DnsClientServerAddress -InterfaceIndex $dnsClient.InterfaceIndex -ServerAddresses $dnsServersToUpdate

              # Join the domain
              Write-Output ("Joining domain $directoryName")
              $credential = New-Object System.Management.Automation.PSCredential("$directoryName\$username", $password)
              Add-Computer -DomainName $directoryName -Credential $credential -Verbose -WarningAction Ignore

              If ('${FSxFileSystemType}' -eq 'FSXO')  {
                  $fileServerPath = "\\{0}\C$" -f "${fsx.Outputs.FSxDnsName}"
              }
              Else {
                  $fileServerPath = "\\{0}\share" -f "${fsx.Outputs.FSxDnsName}"
              }
              Write-Output ("Setting FSx File Server remote path to $fileServerPath")

              # Map the share to local drive letter
              Write-Output ("Mapping $fileserverpath to ${FSxWindowsMountDrive}")
              New-SmbGlobalMapping -RemotePath $fileServerPath -Credential $credential -LocalPath ${FSxWindowsMountDrive} -RequirePrivacy $true -ErrorAction Stop

>>>>>>> 45592fc6
              Write-Output ("CloudFormation signal completion")
              # Signal CloudFormation that we're done setting up
              cfn-init.exe -v -s ${AWS::StackName} -r WindowsLaunchTemplate --region ${AWS::Region}
              cfn-signal.exe -e %ERRORLEVEL% --stack ${AWS::StackName} --resource ECSAutoScalingGroup --region ${AWS::Region}
<<<<<<< HEAD
             
              Stop-Transcript
              </powershell>
              <persist>true</persist>
           - AMAZON_CLOUDWATCH_AGENT_S3_PATH:
               'Fn::If':
                - IsCNRegion
                - 'https://s3.cn-north-1.amazonaws.com.cn/amazoncloudwatch-agent/windows/amd64/latest/amazon-cloudwatch-agent.msi'
                - !Sub 'https://s3.${AWS::Region}.${AWS::URLSuffix}/amazoncloudwatch-agent-${AWS::Region}/windows/amd64/latest/amazon-cloudwatch-agent.msi'

=======

              Stop-Transcript
              </powershell>
              <persist>true</persist>
            - AMAZON_CLOUDWATCH_AGENT_S3_PATH:
                'Fn::If':
                  - IsCNRegion
                  - 'https://s3.cn-north-1.amazonaws.com.cn/amazoncloudwatch-agent/windows/amd64/latest/amazon-cloudwatch-agent.msi'
                  - !Sub 'https://s3.${AWS::Region}.${AWS::URLSuffix}/amazoncloudwatch-agent-${AWS::Region}/windows/amd64/latest/amazon-cloudwatch-agent.msi'
          - Fn::Base64:
            !Sub |
              <powershell>
              Start-Transcript -Path "C:\UserData.log" -Append
              Write-Output ("Download and install the CloudWatch agent")
              Invoke-WebRequest ${AMAZON_CLOUDWATCH_AGENT_S3_PATH} -OutFile c:\Windows\Temp\amazon-cloudwatch-agent.msi

              Start-Process msiexec.exe -Wait -ArgumentList '/I c:\Windows\Temp\amazon-cloudwatch-agent.msi /quiet'

              Write-Output ("Write a config file for the CloudWatch agent and then reload/restart the agent")
              cd $Env:ProgramFiles\Amazon\AmazonCloudWatchAgent
              .\amazon-cloudwatch-agent-ctl.ps1 -m ec2 -a fetch-config -s

              # Setup the ECS agent to point to our cluster and enable task IAM role and the awslogs driver
              Write-Output ("Starting up ECS Agent and joining the ${ECSCluster} cluster")
              Import-Module ECSTools
              Initialize-ECSAgent -Cluster ${ECSCluster} -EnableTaskIAMRole -LoggingDrivers '["json-file","awslogs"]'

              # If you have task IAM roles, awslogs doesn't work unless you set this environment variable
              [Environment]::SetEnvironmentVariable("ECS_ENABLE_AWSLOGS_EXECUTIONROLE_OVERRIDE", $TRUE, "Machine")
              Restart-Service AmazonECS

              Write-Output ("CloudFormation signal completion")
              # Signal CloudFormation that we're done setting up
              cfn-init.exe -v -s ${AWS::StackName} -r WindowsLaunchTemplate --region ${AWS::Region}
              cfn-signal.exe -e %ERRORLEVEL% --stack ${AWS::StackName} --resource ECSAutoScalingGroup --region ${AWS::Region}

              Stop-Transcript
              </powershell>
              <persist>true</persist>
            - AMAZON_CLOUDWATCH_AGENT_S3_PATH:
                'Fn::If':
                  - IsCNRegion
                  - 'https://s3.cn-north-1.amazonaws.com.cn/amazoncloudwatch-agent/windows/amd64/latest/amazon-cloudwatch-agent.msi'
                  - !Sub 'https://s3.${AWS::Region}.${AWS::URLSuffix}/amazoncloudwatch-agent-${AWS::Region}/windows/amd64/latest/amazon-cloudwatch-agent.msi'
>>>>>>> 45592fc6
        TagSpecifications:
          - ResourceType: instance
            Tags:
              - Key: Name
                Value:
                  Fn::Join: ['', ['sb-', !Ref Environment, '-tenant-', !Select [0, !Split ['-', !Ref TenantId]], '-', !Ref ServiceResourceName]]
              - Key: Tenant
                Value:
                  !Ref TenantId
  LinuxLaunchTemplate:
    Type: AWS::EC2::LaunchTemplate
    Condition: Ec2Linux
    DependsOn: FsxWaitCondition
    Metadata:
      AWS::CloudFormation::Init:
        config:
          files:
            /etc/cfn/cfn-hup.conf:
              content: !Sub |
                [main]
                stack=${AWS::StackId}
                region=${AWS::Region}
            /etc/cfn/hooks.d/cfn-auto-reloader.conf:
              content: !Sub |
                [cfn-auto-reloader-hook]
                triggers=post.update
                path=Resources.LinuxLaunchTemplate.Metadata.AWS::CloudFormation::Init
                action=/opt/aws/bin/cfn-init -v -s ${AWS::StackName} -r LinuxLaunchTemplate --region ${AWS::Region}
          services:
            sysvinit:
              cfn-hup:
                enabled: true
                ensureRunning: true
                files:
                  - /etc/cfn/cfn-hup.conf
                  - /etc/cfn/hooks.d/cfn-auto-reloader.conf
    Properties:
      TagSpecifications:
        - ResourceType: launch-template
          Tags:
            - Key: Name
              Value:
                Fn::Join: ['', ['sb-', !Ref Environment, '-tenant-', !Select [0, !Split ['-', !Ref TenantId]], '-', !Ref ServiceResourceName]]
            - Key: Tenant
              Value:
                !Ref TenantId
      LaunchTemplateData:
        ImageId: !Ref AMZNLINUX2
        InstanceType: !Ref ClusterInstanceType
        IamInstanceProfile:
          Arn: !GetAtt ECSInstanceProfile.Arn
        KeyName: !Ref 'AWS::NoValue'
        SecurityGroupIds:
          - !Ref ECSSecurityGroup
        UserData:
          Fn::Base64: !Sub |
            #!/bin/bash -xe
            yum install -y aws-cfn-bootstrap amazon-cloudwatch-agent

            # Setup the CloudWatch logs agent
            /opt/aws/amazon-cloudwatch-agent/bin/amazon-cloudwatch-agent-ctl -m ec2 -a fetch-config -s

            # Setup the ECS agent to point to our cluster
            echo ECS_CLUSTER="${ECSCluster}" >> /etc/ecs/ecs.config

            # Signal CloudFormation that we're done setting up
            /opt/aws/bin/cfn-init -v -s ${AWS::StackName} -r LinuxLaunchTemplate --region ${AWS::Region}
            /opt/aws/bin/cfn-signal -e $? --stack ${AWS::StackName} --resource ECSAutoScalingGroup --region ${AWS::Region}
        TagSpecifications:
          - ResourceType: instance
            Tags:
              - Key: Name
                Value:
                  Fn::Join: ['', ['sb-', !Ref Environment, '-tenant-', !Select [0, !Split ['-', !Ref TenantId]], '-', !Ref ServiceResourceName]]
              - Key: Tenant
                Value:
                  !Ref TenantId
  ALBTargetGroup:
    Type: AWS::ElasticLoadBalancingV2::TargetGroup
    Condition: IsPublic
    Properties:
      HealthCheckProtocol: HTTP
      HealthCheckPath: !Ref ContainerHealthCheckPath
      HealthCheckIntervalSeconds: 15
      HealthCheckTimeoutSeconds: 10
      HealthyThresholdCount: 2
      UnhealthyThresholdCount: 5
      Port: !Ref ContainerPort
      Protocol: HTTP
      TargetType: !If [WindowsOS, instance, ip]
      VpcId: !Ref VPC
      TargetGroupAttributes:
        - Key: stickiness.enabled
          Value: 'true'
        - Key: stickiness.type
          Value: lb_cookie
        - Key: stickiness.lb_cookie.duration_seconds
          Value: '86400'
        - Key: deregistration_delay.timeout_seconds
          Value: '30'
      Tags:
        - Key: Environment
          Value: !Ref Environment
        - Key: Name
          Value:
            Fn::Join: ['', ['sb-', !Ref Environment, '-tenant-', !Select [0, !Split ['-', !Ref TenantId]], '-', !Ref ServiceResourceName]]
        - Key: Tenant
          Value: !Ref TenantId
  ALBRule:
    Condition: IsPublicHttp
    Type: AWS::ElasticLoadBalancingV2::ListenerRule
    Properties:
      Actions:
        - Type: !If [DisableAccess, fixed-response, forward]
          TargetGroupArn: !If [DisableAccess, !Ref 'AWS::NoValue', !Ref ALBTargetGroup]
          FixedResponseConfig:
            !If
              - DisableAccess
              - ContentType: text/html
                StatusCode: '200'
                MessageBody: <html><body>Access to this application is disabled. Contact support if you have questions.</body></html>
              - !Ref 'AWS::NoValue'
      Conditions:
        - Field: path-pattern
          Values:
            - !Ref PublicPathRoute
      ListenerArn: !Ref ECSLoadBalancerHttpListener
      Priority: !Ref PublicPathRulePriority
  ALBSSLRule:
    Condition: IsPublicHttps
    Type: AWS::ElasticLoadBalancingV2::ListenerRule
    Properties:
      Actions:
        - Type: !If [DisableAccess, fixed-response, forward]
          TargetGroupArn: !If [DisableAccess, !Ref 'AWS::NoValue', !Ref ALBTargetGroup]
          FixedResponseConfig:
            !If
              - DisableAccess
              - ContentType: text/html
                StatusCode: '200'
                MessageBody: <html><body>Access to this application is disabled. Contact support if you have questions.</body></html>
              - !Ref 'AWS::NoValue'
      Conditions:
        - Field: path-pattern
          Values:
            - !Ref PublicPathRoute
      ListenerArn: !Ref ECSLoadBalancerHttpsListener
      Priority: !Ref PublicPathRulePriority
  ServiceDiscoveryNamespace:
      Type: AWS::ServiceDiscovery::PrivateDnsNamespace
      Condition: IsPrivate
      Properties:
          Name: local
          Vpc: !Ref VPC
  ServiceDiscovery:
    Type: AWS::ServiceDiscovery::Service
    Condition: IsPrivate
    Properties:
      Name: !Ref ServiceResourceName
      DnsConfig:
        RoutingPolicy: MULTIVALUE
        DnsRecords:
          - Type: A
            TTL: 60
          - Type: SRV
            TTL: 60
      HealthCheckCustomConfig:
        FailureThreshold: 1
      NamespaceId: !Ref ServiceDiscoveryNamespace
  ECSService:
    Type: AWS::ECS::Service
    DependsOn:
      - ClusterCapacityAssociationWaitCondition
    Properties:
      EnableExecuteCommand: !If [WindowsOS, false, true]
      ServiceName: !Ref ServiceResourceName
      Cluster: !Ref ECSCluster
      TaskDefinition: !Ref ECSTaskDefinition
      PropagateTags: TASK_DEFINITION
      LaunchType: !If [FargateLaunchType, !Ref TaskLaunchType, !Ref 'AWS::NoValue']
      # Initially set DesiredCount to zero so the resource stabilizes on create stack. CodePipeline will update it when deploying the task.
      DesiredCount: 0
      NetworkConfiguration:
        !If
          - WindowsOS
          - !Ref 'AWS::NoValue'
          - AwsvpcConfiguration:
              SecurityGroups:
                - !Ref ECSSecurityGroup
              Subnets:
                - !Ref SubnetPrivateA
                - !Ref SubnetPrivateB
      # Role: The SaaS Boost installer makes sure the ECS service linked role is available
      LoadBalancers:
        !If
          - IsPublic
          - - ContainerName:
                Fn::Join: ['', ['sb-', !Ref Environment, '-tenant-', !Select [0, !Split ['-', !Ref TenantId]], '-', !Ref ServiceResourceName]]
              ContainerPort: !Ref ContainerPort
              TargetGroupArn: !Ref ALBTargetGroup
          - !Ref 'AWS::NoValue'
      CapacityProviderStrategy:
        !If
          - Ec2LaunchType
          - - CapacityProvider: !Ref CapacityProvider
              Base: 1
              Weight: 1
          - !Ref 'AWS::NoValue'
      ServiceRegistries:
        !If
          - IsPrivate
          - - RegistryArn: !GetAtt ServiceDiscovery.Arn
              ContainerName:
                Fn::Join: ['', ['sb-', !Ref Environment, '-tenant-', !Select [0, !Split ['-', !Ref TenantId]], '-', !Ref ServiceResourceName]]
              ContainerPort: !Ref ContainerPort
          - !Ref 'AWS::NoValue'
  ECSServiceAutoScalingTarget:
    Type: AWS::ApplicationAutoScaling::ScalableTarget
    Properties:
      ResourceId: !Sub service/${ECSCluster}/${ECSService.Name}
      RoleARN: !Sub arn:${AWS::Partition}:iam::${AWS::AccountId}:role/aws-service-role/ecs.application-autoscaling.amazonaws.com/AWSServiceRoleForApplicationAutoScaling_ECSService
      ServiceNamespace: ecs
      ScalableDimension: ecs:service:DesiredCount
      MaxCapacity: !Ref MaxTaskCount
      MinCapacity: !Ref MinTaskCount
  ECSServiceCPUAutoScalingPolicy:
    Type: AWS::ApplicationAutoScaling::ScalingPolicy
    Properties:
      PolicyName:
        Fn::Join: ['', ['sb-', !Ref Environment, '-tenant-', !Select [0, !Split ['-', !Ref TenantId]], '-autoscaling-policy-cpu']]
      PolicyType: TargetTrackingScaling
      ScalingTargetId: !Ref ECSServiceAutoScalingTarget
      TargetTrackingScalingPolicyConfiguration:
        ScaleOutCooldown: 60 # How long should we wait for a scale out activity to complete?
        ScaleInCooldown: 120 # How long should we wait in between scale in activities?
        PredefinedMetricSpecification:
          PredefinedMetricType: ECSServiceAverageCPUUtilization
        TargetValue: 65
  ECSServiceMemoryAutoScalingPolicy:
    Type: AWS::ApplicationAutoScaling::ScalingPolicy
    Properties:
      PolicyName:
        Fn::Join: ['', ['sb-', !Ref Environment, '-tenant-', !Select [0, !Split ['-', !Ref TenantId]], '-autoscaling-policy-mem']]
      PolicyType: TargetTrackingScaling
      ScalingTargetId: !Ref ECSServiceAutoScalingTarget
      TargetTrackingScalingPolicyConfiguration:
        ScaleOutCooldown: 60 # How long should we wait for a scale out activity to complete?
        ScaleInCooldown: 120 # How long should we wait in between scale in activities?
        PredefinedMetricSpecification:
          PredefinedMetricType: ECSServiceAverageMemoryUtilization
        TargetValue: 85
  fsx:
    Type: AWS::CloudFormation::Stack
    Condition: ProvisionFSx
    Properties:
      TemplateURL: !Sub 'https://{{resolve:ssm:/saas-boost/${Environment}/SAAS_BOOST_BUCKET}}.s3.${AWS::URLSuffix}/tenant-onboarding-fsx.yaml'
      Parameters:
        Environment: !Ref Environment
        TenantId: !Ref TenantId
        ServiceResourceName: !Ref ServiceResourceName
        ActiveDirectoryId: !Sub '{{resolve:ssm:/saas-boost/${Environment}/ACTIVE_DIRECTORY_ID}}'
        ActiveDirectoryDnsIps: !Sub '{{resolve:ssm:/saas-boost/${Environment}/ACTIVE_DIRECTORY_DNS_IPS}}'
        PrivateSubnetA: !Ref SubnetPrivateA
        PrivateSubnetB: !Ref SubnetPrivateB
        PrivateRouteTable: !Ref PrivateRouteTable
        VPC: !Ref VPC
        SaaSBoostBucket: !Sub '{{resolve:ssm:/saas-boost/${Environment}/SAAS_BOOST_BUCKET}}'
        FileSystemType: !Ref FSxFileSystemType
        BackupRetention: !Ref FSxBackupRetention
        DailyBackupTime: !Ref FSxDailyBackupTime
        WeeklyMaintenanceTime: !Ref FSxWeeklyMaintenanceTime
        StorageCapacity: !Ref FileSystemStorage
        ThroughputCapacity: !Ref FileSystemThroughput
        ECSSecurityGroup: !Ref ECSSecurityGroup
  efs:
    Type: AWS::CloudFormation::Stack
    Condition: ProvisionEFS
    Properties:
      TemplateURL: !Sub 'https://{{resolve:ssm:/saas-boost/${Environment}/SAAS_BOOST_BUCKET}}.s3.${AWS::URLSuffix}/tenant-onboarding-efs.yaml'
      Parameters:
        Environment: !Ref Environment
        TenantId: !Ref TenantId
        ServiceResourceName: !Ref ServiceResourceName
        VPC: !Ref VPC
        PrivateSubnetA: !Ref SubnetPrivateA
        PrivateSubnetB: !Ref SubnetPrivateB
        ECSSecurityGroup: !Ref ECSSecurityGroup
        EncryptEFS: !Ref EncryptEFS
        EFSLifecyclePolicy: !Ref EFSLifecyclePolicy
  rds:
    Type: AWS::CloudFormation::Stack
    Condition: ProvisionRDS
    Properties:
      TemplateURL: !Sub 'https://{{resolve:ssm:/saas-boost/${Environment}/SAAS_BOOST_BUCKET}}.s3.${AWS::URLSuffix}/tenant-onboarding-rds.yaml'
      Parameters:
        Environment: !Ref Environment
        SaaSBoostBucket: !Sub '{{resolve:ssm:/saas-boost/${Environment}/SAAS_BOOST_BUCKET}}'
        TenantId: !Ref TenantId
        ServiceResourceName: !Ref ServiceResourceName
        VPC: !Ref VPC
        PrivateSubnetA: !Ref SubnetPrivateA
        PrivateSubnetB: !Ref SubnetPrivateB
        ECSSecurityGroup: !Ref ECSSecurityGroup
        RDSInstanceClass: !Ref RDSInstanceClass
        RDSEngine: !Ref RDSEngine
        RDSEngineVersion: !Ref RDSEngineVersion
        RDSParameterGroupFamily: !Ref RDSParameterGroupFamily
        RDSUsername: !Ref RDSUsername
        RDSPasswordParam: !Ref RDSPasswordParam
        RDSPort: !Ref RDSPort
        RDSDatabase: !Ref RDSDatabase
        RDSBootstrap: !Ref RDSBootstrap
Outputs:
  RdsEndpoint:
    Condition: ProvisionRDS
    Description: RDS endpoint
    Value: !GetAtt rds.Outputs.RdsEndpoint<|MERGE_RESOLUTION|>--- conflicted
+++ resolved
@@ -727,14 +727,6 @@
                   - !Sub arn:${AWS::Partition}:ssm:${AWS::Region}:${AWS::AccountId}:parameter/saas-boost/${Environment}/ACTIVE_DIRECTORY_PASSWORD
                   - !Sub arn:${AWS::Partition}:ssm:${AWS::Region}:${AWS::AccountId}:parameter/saas-boost/${Environment}/ACTIVE_DIRECTORY_DNS_IPS
                   - !Sub arn:${AWS::Partition}:ssm:${AWS::Region}:${AWS::AccountId}:parameter/saas-boost/${Environment}/ACTIVE_DIRECTORY_DNS_NAME
-<<<<<<< HEAD
-              - Effect: Allow
-                Action:
-                  - ds:CreateComputer
-                  - ds:DescribeDirectories
-                Resource: '*'
-=======
->>>>>>> 45592fc6
               - Effect: Allow
                 Action:
                   - kms:Decrypt
@@ -808,82 +800,25 @@
         SecurityGroupIds:
           - !Ref ECSSecurityGroup
         UserData:
-<<<<<<< HEAD
-          Fn::Base64: !Sub
-           - |
-=======
           Fn::If:
           - ProvisionFSx
           - Fn::Base64:
             !Sub |
->>>>>>> 45592fc6
               <powershell>
               Start-Transcript -Path "C:\UserData.log" -Append
               Write-Output ("Download and install the CloudWatch agent")
               Invoke-WebRequest ${AMAZON_CLOUDWATCH_AGENT_S3_PATH} -OutFile c:\Windows\Temp\amazon-cloudwatch-agent.msi
-<<<<<<< HEAD
-                                
+
               Start-Process msiexec.exe -Wait -ArgumentList '/I c:\Windows\Temp\amazon-cloudwatch-agent.msi /quiet'
-             
+
               Write-Output ("Write a config file for the CloudWatch agent and then reload/restart the agent")
               cd $Env:ProgramFiles\Amazon\AmazonCloudWatchAgent
               .\amazon-cloudwatch-agent-ctl.ps1 -m ec2 -a fetch-config -s
-             
-=======
-
-              Start-Process msiexec.exe -Wait -ArgumentList '/I c:\Windows\Temp\amazon-cloudwatch-agent.msi /quiet'
-
-              Write-Output ("Write a config file for the CloudWatch agent and then reload/restart the agent")
-              cd $Env:ProgramFiles\Amazon\AmazonCloudWatchAgent
-              .\amazon-cloudwatch-agent-ctl.ps1 -m ec2 -a fetch-config -s
-
->>>>>>> 45592fc6
+
               # Setup the ECS agent to point to our cluster and enable task IAM role and the awslogs driver
               Write-Output ("Starting up ECS Agent and joining the ${ECSCluster} cluster")
               Import-Module ECSTools
               Initialize-ECSAgent -Cluster ${ECSCluster} -EnableTaskIAMRole -LoggingDrivers '["json-file","awslogs"]'
-<<<<<<< HEAD
-             
-              # If you have task IAM roles, awslogs doesn't work unless you set this environment variable
-              [Environment]::SetEnvironmentVariable("ECS_ENABLE_AWSLOGS_EXECUTIONROLE_OVERRIDE", $TRUE, "Machine")
-              Restart-Service AmazonECS
-             
-              Write-Output ("UseFsx value is ${UseFSx}")
-              If ('${UseFSx}' -eq 'true')  {
-                  Write-Output ("Getting SSM Parameters for the Active Directory domain")
-                  $username = (Get-SSMParameterValue -Name /saas-boost/${Environment}/ACTIVE_DIRECTORY_USER).Parameters[0].Value
-                  $password = (Get-SSMParameterValue -Name /saas-boost/${Environment}/ACTIVE_DIRECTORY_PASSWORD -WithDecryption $True).Parameters[0].Value | ConvertTo-SecureString -asPlainText -Force
-                  $credential = New-Object System.Management.Automation.PSCredential($username,$password)
-                  $directoryName = (Get-SSMParameterValue -Name /saas-boost/${Environment}/ACTIVE_DIRECTORY_DNS_NAME).Parameters[0].Value
-                  $ipdns = (Get-SSMParameterValue -Name /saas-boost/${Environment}/ACTIVE_DIRECTORY_DNS_IPS).Parameters[0].Value
-                  $ips = $ipdns.Split(",")
-             
-                  Write-Output ("Reading the existing VPC DNS Server IP")
-                  # Get the VPC DNS server.
-                  $dnsclient = Get-DnsClientServerAddress -AddressFamily IPv4 | Where-Object {$_.ServerAddresses.Count -gt 0} | Select-Object -First 1
-             
-                  # During retry, we should avoid adding duplicate DNS servers, if it was already added in the previous attempt.
-                  # VPC DNS server is the last one in the list.
-                  $vpcdns = $dnsclient.ServerAddresses | select -last 1
-             
-                  # Set up the IPv4 address of the AD DNS server as the first DNS server on this machine
-                  $dnsserverstoupdate = $("{0},{1}" -f $ips[0], $vpcdns)
-                  Write-Output ("Adding AD DNS server addresses :{0} to the IPV4 interface Index:{1}." -f $dnsserverstoupdate, $dnsclient.InterfaceIndex)
-                  Set-DnsClientServerAddress -InterfaceIndex $dnsclient.InterfaceIndex -ServerAddresses $dnsserverstoupdate
-             
-                  # Join the domain
-                  Write-Output ("Joining domain $directoryName")
-                  Add-Computer -DomainName $directoryName -Credential $credential -Verbose -WarningAction Ignore
-             
-                  Write-Output ("Setting FSx File Server remote path")
-                  $fileserverpath = "\\{0}\share" -f "${fsx.Outputs.WindowsFSxDnsName}"
-             
-                  # Map the share to local drive letter
-                  Write-Output ("Mapping $fileserverpath to ${FSxWindowsMountDrive}")
-                  New-SmbGlobalMapping -RemotePath $fileserverpath -Credential $credential -LocalPath ${FSxWindowsMountDrive} -RequirePrivacy $true -ErrorAction Stop
-              }  # end if for UseFsx
-             
-=======
 
               # If you have task IAM roles, awslogs doesn't work unless you set this environment variable
               [Environment]::SetEnvironmentVariable("ECS_ENABLE_AWSLOGS_EXECUTIONROLE_OVERRIDE", $TRUE, "Machine")
@@ -926,23 +861,10 @@
               Write-Output ("Mapping $fileserverpath to ${FSxWindowsMountDrive}")
               New-SmbGlobalMapping -RemotePath $fileServerPath -Credential $credential -LocalPath ${FSxWindowsMountDrive} -RequirePrivacy $true -ErrorAction Stop
 
->>>>>>> 45592fc6
               Write-Output ("CloudFormation signal completion")
               # Signal CloudFormation that we're done setting up
               cfn-init.exe -v -s ${AWS::StackName} -r WindowsLaunchTemplate --region ${AWS::Region}
               cfn-signal.exe -e %ERRORLEVEL% --stack ${AWS::StackName} --resource ECSAutoScalingGroup --region ${AWS::Region}
-<<<<<<< HEAD
-             
-              Stop-Transcript
-              </powershell>
-              <persist>true</persist>
-           - AMAZON_CLOUDWATCH_AGENT_S3_PATH:
-               'Fn::If':
-                - IsCNRegion
-                - 'https://s3.cn-north-1.amazonaws.com.cn/amazoncloudwatch-agent/windows/amd64/latest/amazon-cloudwatch-agent.msi'
-                - !Sub 'https://s3.${AWS::Region}.${AWS::URLSuffix}/amazoncloudwatch-agent-${AWS::Region}/windows/amd64/latest/amazon-cloudwatch-agent.msi'
-
-=======
 
               Stop-Transcript
               </powershell>
@@ -987,7 +909,6 @@
                   - IsCNRegion
                   - 'https://s3.cn-north-1.amazonaws.com.cn/amazoncloudwatch-agent/windows/amd64/latest/amazon-cloudwatch-agent.msi'
                   - !Sub 'https://s3.${AWS::Region}.${AWS::URLSuffix}/amazoncloudwatch-agent-${AWS::Region}/windows/amd64/latest/amazon-cloudwatch-agent.msi'
->>>>>>> 45592fc6
         TagSpecifications:
           - ResourceType: instance
             Tags:
