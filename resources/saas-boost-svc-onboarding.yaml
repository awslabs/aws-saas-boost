---
# Copyright Amazon.com, Inc. or its affiliates. All Rights Reserved.
#
# Licensed under the Apache License, Version 2.0 (the "License").
# You may not use this file except in compliance with the License.
# You may obtain a copy of the License at
#
#   http://www.apache.org/licenses/LICENSE-2.0
#
# Unless required by applicable law or agreed to in writing, software
# distributed under the License is distributed on an "AS IS" BASIS,
# WITHOUT WARRANTIES OR CONDITIONS OF ANY KIND, either express or implied.
# See the License for the specific language governing permissions and
# limitations under the License.
AWSTemplateFormatVersion: 2010-09-09
Description: AWS SaaS Boost Onboarding Service
Parameters:
  Environment:
    Description: Environment name
    Type: String
  SaaSBoostBucket:
    Description: SaaS Boost assets S3 bucket
    Type: String
  LambdaSourceFolder:
    Description: Folder for lambda source code to change on each deployment
    Type: String
  SaaSBoostUtilsLayer:
    Description: Utils Layer ARN
    Type: String
  ApiGatewayHelperLayer:
    Description: API Gateway Helper Layer ARN
    Type: String
  CloudFormationUtilsLayer:
    Description: CloudFormation Utils Layer ARN
    Type: String
  SaaSBoostEventBus:
    Description: SaaS Boost Eventbridge Bus
    Type: String
  SaaSBoostPrivateApi:
    Description: SaaS Boost Private API
    Type: String
  PrivateApiStage:
    Description: The API Gateway REST API stage name for the SaaS Boost private API
    Type: String
  ResourcesBucket:
    Description: S3 bucket containing tenant custom config files (zip archive)
    Type: String
Resources:
  OnboardingTable:
    Type: AWS::DynamoDB::Table
    Properties:
      TableName: !Sub sb-${Environment}-onboarding
      AttributeDefinitions:
        - AttributeName: id
          AttributeType: S
      KeySchema:
        - AttributeName: id
          KeyType: HASH
      ProvisionedThroughput:
        ReadCapacityUnits: 5
        WriteCapacityUnits: 5
      Tags:
        - Key: SaaS Boost
          Value: !Ref Environment
  CidrBlockTable:
    Type: AWS::DynamoDB::Table
    Properties:
      TableName: !Sub sb-${Environment}-cidr-mapping
      AttributeDefinitions:
        - AttributeName: cidr_block
          AttributeType: S
      KeySchema:
        - AttributeName: cidr_block
          KeyType: HASH
      ProvisionedThroughput:
        ReadCapacityUnits: 5
        WriteCapacityUnits: 5
      Tags:
        - Key: SaaS Boost
          Value: !Ref Environment
  OnboardingValidationQueue:
    Type: AWS::SQS::Queue
    Properties:
      QueueName: !Sub sb-${Environment}-onboarding-validation
      VisibilityTimeout: 60 # Must be greater than the Timeout setting on the Lambda
      RedrivePolicy:
        deadLetterTargetArn: !GetAtt OnboardingValidationDLQ.Arn
        maxReceiveCount: 10
      KmsMasterKeyId: alias/aws/sqs
      KmsDataKeyReusePeriodSeconds: 86400
  OnboardingValidationDLQ:
    Type: AWS::SQS::Queue
    Properties:
      QueueName: !Sub sb-${Environment}-onboarding-validation-dlq
      KmsMasterKeyId: alias/aws/sqs
      KmsDataKeyReusePeriodSeconds: 86400
  OnboardingTenantConfigQueue:
    Type: AWS::SQS::Queue
    Properties:
      QueueName: !Sub sb-${Environment}-onboarding-tenant-config
      VisibilityTimeout: 90
      RedrivePolicy:
        deadLetterTargetArn: !GetAtt OnboardingTenantConfigDLQ.Arn
        maxReceiveCount: 10
      KmsMasterKeyId: alias/aws/sqs
      KmsDataKeyReusePeriodSeconds: 86400
  OnboardingTenantConfigDLQ:
    Type: AWS::SQS::Queue
    Properties:
      QueueName: !Sub sb-${Environment}-onboarding-tenant-config-dlq
      KmsMasterKeyId: alias/aws/sqs
      KmsDataKeyReusePeriodSeconds: 86400
  OnboardingTenantConfigQueuePolicy:
    Type: AWS::SQS::QueuePolicy
    Properties:
      Queues:
        - !Ref OnboardingTenantConfigQueue
      PolicyDocument:
        Statement:
          - Effect: Allow
            Principal:
              Service:
                - events.amazonaws.com
            Resource: !GetAtt OnboardingTenantConfigQueue.Arn
            Action:
              - SQS:SendMessage
  OnboardingTenantConfigEventRule:
    Type: AWS::Events::Rule
    Properties:
      Name: !Sub sb-${Environment}-onboarding-tenant-config
      Description: SaaS Boost onboarding tenant config resources bucket events
      EventPattern: !Sub |
        {
          "source": [
            "aws.s3"
          ],
          "detail-type": [
            "Object Created"
          ],
          "detail": {
            "reason": [
              "PutObject"
            ],
            "bucket": {
              "name": [
                "${ResourcesBucket}"
              ]
            },
            "object": {
              "key": [{
                "prefix": "00temp"
              }]
            }
          }
        }
      State: ENABLED
      Targets:
        - Arn: !GetAtt OnboardingTenantConfigQueue.Arn
          Id: !Sub sb-${Environment}-onboarding-tenant-config
  PopulateDynamoDBExecRole:
    Type: AWS::IAM::Role
    Properties:
      RoleName: !Sub sb-${Environment}-populate-ddb-role-${AWS::Region}
      Path: '/'
      AssumeRolePolicyDocument:
        Version: 2012-10-17
        Statement:
          - Effect: Allow
            Principal:
              Service:
                - lambda.amazonaws.com
            Action:
              - sts:AssumeRole
      Policies:
        - PolicyName: !Sub sb-${Environment}-populate-ddb-policy-${AWS::Region}
          PolicyDocument:
            Version: 2012-10-17
            Statement:
              - Effect: Allow
                Action:
                  - logs:PutLogEvents
                Resource: !Sub arn:${AWS::Partition}:logs:${AWS::Region}:${AWS::AccountId}:log-group:*:log-stream:*
              - Effect: Allow
                Action:
                  - logs:CreateLogStream
                  - logs:DescribeLogStreams
                Resource:
                  - !Sub arn:${AWS::Partition}:logs:${AWS::Region}:${AWS::AccountId}:log-group:*
              - Effect: Allow
                Action:
                  - dynamodb:Scan
                  - dynamodb:BatchWriteItem
                Resource:
                  - !Sub arn:${AWS::Partition}:dynamodb:${AWS::Region}:${AWS::AccountId}:table/${CidrBlockTable}
  PopulateDynamoDBLogs:
    Type: AWS::Logs::LogGroup
    Properties:
      LogGroupName: !Sub /aws/lambda/sb-${Environment}-populate-ddb
      RetentionInDays: 30
  # Fills out the CIDR block lookup table used during onboarding
  PopulateDynamoDB:
    Type: AWS::Lambda::Function
    Properties:
      FunctionName: !Sub sb-${Environment}-populate-ddb
      Role: !GetAtt PopulateDynamoDBExecRole.Arn
      Runtime: java11
      Timeout: 60
      MemorySize: 512
      Handler: com.amazon.aws.partners.saasfactory.saasboost.CidrDynamoDB
      Layers:
        - !Ref SaaSBoostUtilsLayer
        - !Ref CloudFormationUtilsLayer
      Code:
        S3Bucket: !Ref SaaSBoostBucket
        S3Key: !Sub ${LambdaSourceFolder}/CidrDynamoDB-lambda.zip
      Environment:
        Variables:
          JAVA_TOOL_OPTIONS: '-XX:+TieredCompilation -XX:TieredStopAtLevel=1'
  InvokePopulateDynamoDB:
    Type: Custom::CustomResource
    Properties:
      ServiceToken: !GetAtt PopulateDynamoDB.Arn
      Table: !Ref CidrBlockTable
  OnboardingServiceBasePolicy:
    Type: AWS::IAM::ManagedPolicy
    Properties:
      Description: Onboarding Service base policy for CRUD operations
      Path: '/'
      PolicyDocument:
        Version: 2012-10-17
        Statement:
          - Effect: Allow
            Action:
              - logs:PutLogEvents
            Resource:
              - !Sub arn:${AWS::Partition}:logs:${AWS::Region}:${AWS::AccountId}:log-group:*:log-stream:*
          - Effect: Allow
            Action:
              - logs:DescribeLogGroups
              - logs:DescribeLogStreams
              - logs:CreateLogStream
            Resource:
              - !Sub arn:${AWS::Partition}:logs:${AWS::Region}:${AWS::AccountId}:log-group:*
          - Effect: Allow
            Action:
              - dynamodb:DescribeTable
              - dynamodb:GetItem
              - dynamodb:PutItem
              - dynamodb:DeleteItem
              - dynamodb:Scan
              - dynamodb:Query
              - dynamodb:UpdateItem
            Resource:
              - !Sub arn:${AWS::Partition}:dynamodb:${AWS::Region}:${AWS::AccountId}:table/${OnboardingTable}
              - !Sub arn:${AWS::Partition}:dynamodb:${AWS::Region}:${AWS::AccountId}:table/${CidrBlockTable}
          - Effect: Allow
            Action:
              - s3:ListBucket
            Resource:
              - !Sub arn:${AWS::Partition}:s3:::${SaaSBoostBucket}
              - !Sub arn:${AWS::Partition}:s3:::${ResourcesBucket}
          - Effect: Allow
            Action:
              - s3:Get*
              - s3:PutObject
              - s3:DeleteObject
            Resource:
              - !Sub arn:${AWS::Partition}:s3:::${SaaSBoostBucket}/*
              - !Sub arn:${AWS::Partition}:s3:::${ResourcesBucket}/*
          - Effect: Allow
            Action:
              - events:PutEvents
            Resource:
              - !Sub arn:${AWS::Partition}:events:${AWS::Region}:${AWS::AccountId}:event-bus/${SaaSBoostEventBus}
          - Effect: Allow
            Action:
              - events:DescribeRule
              - events:DeleteRule
              - events:PutRule
              - events:PutTargets
              - events:RemoveTargets
            Resource:
              - !Sub arn:${AWS::Partition}:events:${AWS::Region}:${AWS::AccountId}:rule/*
          - Effect: Allow
            Action:
              - sqs:SendMessage
              - sqs:ReceiveMessage
              - sqs:DeleteMessage
              - sqs:GetQueueAttributes
              - sqs:ChangeMessageVisibility
            Resource:
              - !GetAtt OnboardingValidationQueue.Arn
              - !GetAtt OnboardingTenantConfigQueue.Arn
          - Effect: Allow
            Action:
              - sqs:SendMessage
            Resource:
              - !GetAtt OnboardingValidationDLQ.Arn
              - !GetAtt OnboardingTenantConfigDLQ.Arn
          - Effect: Allow
            Action:
              - sts:AssumeRole
            Resource:
              - !Sub '{{resolve:ssm:/saas-boost/${Environment}/PRIVATE_API_TRUST_ROLE}}'
          - Effect: Allow
            Action:
              - ecr:ListImages
              - ecr:CreateRepository
              - ecr:DeleteRepository
            Resource:
              - !Sub arn:${AWS::Partition}:ecr:${AWS::Region}:${AWS::AccountId}:repository/*
          - Effect: Allow
            Action:
              - apigateway:GET
            Resource:
              - !Sub arn:${AWS::Partition}:apigateway:*::/restapis/*/resources
          - Effect: Allow
            Action:
              - lambda:AddPermission
              - lambda:RemovePermission
              - lambda:InvokeFunction
              - lambda:GetFunction
              - lambda:GetFunctionConfiguration
            Resource:
              - !Sub arn:${AWS::Partition}:lambda:${AWS::Region}:${AWS::AccountId}:function:*deploy*
              - !Sub arn:${AWS::Partition}:lambda:${AWS::Region}:${AWS::AccountId}:function:saas-boost-app-services-macro
  OnboardingServiceTenantProvisionPolicy:
    Type: AWS::IAM::ManagedPolicy
    Properties:
      Description: Onboarding Service policy for base tenant environment provisioning
      Path: '/'
      PolicyDocument:
        Version: 2012-10-17
        Statement:
          - Effect: Allow
            Action:
              - cloudformation:CreateStack
              - cloudformation:UpdateStack
              - cloudformation:CreateChangeSet
              - cloudformation:DeleteStack
              - cloudformation:DescribeStacks
            Resource:
              - !Sub arn:${AWS::Partition}:cloudformation:${AWS::Region}:${AWS::AccountId}:stack/sb-${Environment}*
              - !Sub arn:${AWS::Partition}:cloudformation:${AWS::Region}:${AWS::AccountId}:transform/saas-boost-app-services-macro
          - Effect: Allow
            Action:
              - sns:Publish
            Resource:
              - !Sub arn:${AWS::Partition}:sns:${AWS::Region}:${AWS::AccountId}:sb-*
          - Effect: Allow
            Action:
              - ssm:GetParameter*
              - ssm:PutParameter
              - ssm:DeleteParameter
            Resource:
              - !Sub arn:${AWS::Partition}:ssm:${AWS::Region}:${AWS::AccountId}:parameter/saas-boost/${Environment}/*
<<<<<<< HEAD
=======
          - Effect: Allow
            Action:
              - secretsmanager:GetSecretValue
            Resource:
              - !Sub arn:aws:secretsmanager:${AWS::Region}:${AWS::AccountId}:secret:/saas-boost/${Environment}/*
>>>>>>> 45592fc6
          - Effect: Allow
            Action:
              - ssm:GetParameters
            Resource:
              - !Sub arn:${AWS::Partition}:ssm:*:*:parameter/aws/service/ami-windows-latest/*
              - !Sub arn:${AWS::Partition}:ssm:*:*:parameter/aws/service/ecs/optimized-ami/amazon-linux-2/recommended/*
          - Effect: Allow
            Action:
              - ssm:AddTagsToResource
            Resource: !Sub arn:${AWS::Partition}:ssm:${AWS::Region}:${AWS::AccountId}:parameter/*
          - Effect: Allow
            Action:
              - ecs:DescribeClusters
              - ecs:DeleteCluster
            Resource:
              - !Sub arn:${AWS::Partition}:ecs:${AWS::Region}:${AWS::AccountId}:cluster/sb-${Environment}-tenant*
          - Effect: Allow
            Action:
              - codepipeline:CreatePipeline
              - codepipeline:DeletePipeline
              - codepipeline:GetPipeline
              - codepipeline:GetPipelineState
              - codepipeline:UpdatePipeline
            Resource:
              - !Sub arn:${AWS::Partition}:codepipeline:${AWS::Region}:${AWS::AccountId}:sb-${Environment}-tenant*
          - Effect: Allow
            Action:
              - kms:TagResource
              - kms:PutKeyPolicy
              - kms:CreateAlias
              - kms:UpdateAlias
              - kms:DeleteAlias
              - kms:UntagResource
              - kms:DescribeKey
              - kms:ScheduleKeyDeletion
              - kms:Get*
            Resource:
              - !Sub arn:${AWS::Partition}:kms:*:${AWS::AccountId}:alias/*
              - !Sub arn:${AWS::Partition}:kms:*:${AWS::AccountId}:key/*
          - Effect: Allow
            Action:
              - route53:GetHostedZone
              - route53:ChangeResourceRecordSets
              - route53:ListResourceRecordSets
              - route53:ChangeTagsForResource
              - route53:ListQueryLoggingConfigs
              - route53:DeleteHostedZone
            Resource:
              - !Sub arn:${AWS::Partition}:route53:::hostedzone/*
          - Effect: Allow
            Action:
              - route53:GetChange
            Resource:
              - !Sub arn:${AWS::Partition}:route53:::change/*
          - Effect: Allow
            Action:
              - route53:ListHostedZonesByName
              - route53:CreateHostedZone
              - ec2:CreateInternetGateway
              - ec2:DeleteInternetGateway
              - ec2:CreateVpc
              - ec2:DeleteVpc
              - ec2:ModifyVpcAttribute
              - ec2:AttachInternetGateway
              - ec2:DetachInternetGateway
              - ec2:CreateSubnet
              - ec2:DeleteSubnet
              - ec2:CreateSecurityGroup
              - ec2:DeleteSecurityGroup
              - ec2:CreateRouteTable
              - ec2:DeleteRouteTable
              - ec2:AssociateRouteTable
              - ec2:DisassociateRouteTable
              - ec2:Describe*
              - ec2:CreateNetworkInterface
              - ec2:DeleteNetworkInterface
              - elasticloadbalancing:Describe*
              - elasticloadbalancing:AddTags
              - elasticloadbalancing:RemoveTags
              - kms:List*
              - kms:CreateKey
            Resource:
              - '*'
  OnboardingServiceComputeProvisionPolicy:
    Type: AWS::IAM::ManagedPolicy
    Properties:
      Description: Onboarding Service policy for tenant environment compute provisioning
      Path: '/'
      PolicyDocument:
        Version: 2012-10-17
        Statement:
          - Effect: Allow
            Action:
              - logs:CreateLogGroup
              - logs:PutRetentionPolicy
            Resource:
              - !Sub arn:${AWS::Partition}:logs:${AWS::Region}:${AWS::AccountId}:log-group:/ecs/sb-${Environment}-tenant*
              - !Sub arn:${AWS::Partition}:logs:${AWS::Region}:${AWS::AccountId}:log-group:/aws/lambda/sb-${Environment}-tenant*
          - Effect: Allow
            Action:
              - ec2:CreateTags
              - ec2:DeleteTags
            Resource:
              - !Sub arn:${AWS::Partition}:ec2:${AWS::Region}:${AWS::AccountId}:instance/*
<<<<<<< HEAD
=======
              - !Sub arn:${AWS::Partition}:ec2:${AWS::Region}:${AWS::AccountId}:launch-template/*
>>>>>>> 45592fc6
              - !Sub arn:${AWS::Partition}:ec2:${AWS::Region}:${AWS::AccountId}:internet-gateway/*
              - !Sub arn:${AWS::Partition}:ec2:${AWS::Region}:${AWS::AccountId}:vpc/*
              - !Sub arn:${AWS::Partition}:ec2:${AWS::Region}:${AWS::AccountId}:route-table/*
              - !Sub arn:${AWS::Partition}:ec2:${AWS::Region}:${AWS::AccountId}:subnet/*
              - !Sub arn:${AWS::Partition}:ec2:${AWS::Region}:${AWS::AccountId}:transit-gateway/*
              - !Sub arn:${AWS::Partition}:ec2:${AWS::Region}:${AWS::AccountId}:transit-gateway-attachment/*
          - Effect: Allow
            Action:
              - ec2:CreateLaunchTemplate
              - ec2:DeleteLaunchTemplate
            Resource:
              - !Sub arn:${AWS::Partition}:ec2:${AWS::Region}:${AWS::AccountId}:launch-template/*
          - Effect: Allow
            Action:
              - ec2:AuthorizeSecurityGroupIngress
              - ec2:RevokeSecurityGroupIngress
              - ec2:AuthorizeSecurityGroupEgress
              - ec2:RevokeSecurityGroupEgress
            Resource:
              - !Sub arn:${AWS::Partition}:ec2:${AWS::Region}:${AWS::AccountId}:security-group/*
          - Effect: Allow
            Action:
              - ec2:CreateRoute
              - ec2:DeleteRoute
            Resource:
              - !Sub arn:${AWS::Partition}:ec2:${AWS::Region}:${AWS::AccountId}:route-table/*
          - Effect: Allow
            Action:
              - ec2:CreateTransitGatewayVpcAttachment
              - ec2:DeleteTransitGatewayVpcAttachment
            Resource:
              - !Sub arn:${AWS::Partition}:ec2:${AWS::Region}:${AWS::AccountId}:vpc/*
              - !Sub arn:${AWS::Partition}:ec2:${AWS::Region}:${AWS::AccountId}:subnet/*
              - !Sub arn:${AWS::Partition}:ec2:${AWS::Region}:${AWS::AccountId}:transit-gateway/*
              - !Sub arn:${AWS::Partition}:ec2:${AWS::Region}:${AWS::AccountId}:transit-gateway-attachment/*
          - Effect: Allow
            Action:
              - ec2:CreateTransitGatewayRoute
              - ec2:DeleteTransitGatewayRoute
              - ec2:AssociateTransitGatewayRouteTable
              - ec2:DisassociateTransitGatewayRouteTable
            Resource:
              - !Sub arn:${AWS::Partition}:ec2:${AWS::Region}:${AWS::AccountId}:transit-gateway-route-table/*
              - !Sub arn:${AWS::Partition}:ec2:${AWS::Region}:${AWS::AccountId}:transit-gateway-attachment/*
          - Effect: Allow
            Action:
              - elasticloadbalancing:CreateTargetGroup
              - elasticloadbalancing:ModifyTargetGroupAttributes
              - elasticloadbalancing:DeleteTargetGroup
            Resource:
              - !Sub arn:${AWS::Partition}:elasticloadbalancing:${AWS::Region}:${AWS::AccountId}:targetgroup/*/*
          - Effect: Allow
            Action:
              - elasticloadbalancing:CreateLoadBalancer
              - elasticloadbalancing:DeleteLoadBalancer
              - elasticloadbalancing:ModifyLoadBalancerAttributes
              - elasticloadbalancing:CreateListener
            Resource:
              - !Sub arn:${AWS::Partition}:elasticloadbalancing:${AWS::Region}:${AWS::AccountId}:loadbalancer/app/*/*
              - !Sub arn:${AWS::Partition}:elasticloadbalancing:${AWS::Region}:${AWS::AccountId}:loadbalancer/net/*/*
          - Effect: Allow
            Action:
              - elasticloadbalancing:CreateRule
              - elasticloadbalancing:ModifyRule
              - elasticloadbalancing:DeleteRule
              - elasticloadbalancing:DeleteListener
            Resource:
              - !Sub arn:${AWS::Partition}:elasticloadbalancing:${AWS::Region}:${AWS::AccountId}:listener/app/*/*
              - !Sub arn:${AWS::Partition}:elasticloadbalancing:${AWS::Region}:${AWS::AccountId}:listener-rule/app/*
              - !Sub arn:${AWS::Partition}:elasticloadbalancing:${AWS::Region}:${AWS::AccountId}:listener/net/*/*
              - !Sub arn:${AWS::Partition}:elasticloadbalancing:${AWS::Region}:${AWS::AccountId}:listener-rule/net/*
          - Effect: Allow
            Action:
              - iam:CreateServiceLinkedRole
              - iam:DeleteServiceLinkedRole
            Resource:
              - !Sub arn:${AWS::Partition}:iam::${AWS::AccountId}:role/aws-service-role/ecs.application-autoscaling.amazonaws.com/AWSServiceRoleForApplicationAutoScaling_ECSService
            Condition:
              StringLike:
                iam:AWSServiceName:
                  - ecs.application-autoscaling.amazonaws.com
          - Effect: Allow
            Action:
              - iam:PassRole
            Resource:
              - !Sub arn:${AWS::Partition}:iam::${AWS::AccountId}:role/aws-service-role/ecs.application-autoscaling.amazonaws.com/AWSServiceRoleForApplicationAutoScaling_ECSService
          - Effect: Allow
            Action:
              - iam:GetRole
              - iam:CreateRole
              - iam:DeleteRole
              - iam:AttachRolePolicy
              - iam:GetRolePolicy
              - iam:PutRolePolicy
              - iam:DeleteRolePolicy
              - iam:PassRole
            Resource:
              - !Sub arn:${AWS::Partition}:iam::${AWS::AccountId}:role/sb-${Environment}-*tenant*
          - Effect: Allow
            Action:
              - iam:GetInstanceProfile
              - iam:CreateInstanceProfile
              - iam:DeleteInstanceProfile
              - iam:AddRoleToInstanceProfile
              - iam:RemoveRoleFromInstanceProfile
            Resource:
              - !Sub arn:${AWS::Partition}:iam::${AWS::AccountId}:instance-profile/sb-${Environment}-tenant*
          - Effect: Allow
            Action:
              - ecs:PutClusterCapacityProviders
              - ecs:DescribeCapacityProviders
              - ecs:DeleteCapacityProvider
            Resource:
              - !Sub arn:${AWS::Partition}:ecs:${AWS::Region}:${AWS::AccountId}:capacity-provider/sb-${Environment}-tenant*
              - !Sub arn:${AWS::Partition}:ecs:${AWS::Region}:${AWS::AccountId}:cluster/sb-${Environment}-tenant*
          - Effect: Allow
            Action:
              - ecs:CreateService
              - ecs:DescribeServices
              - ecs:UpdateService
              - ecs:DeleteService
            Resource:
              - !Sub arn:${AWS::Partition}:ecs:${AWS::Region}:${AWS::AccountId}:service/sb-${Environment}-tenant*
          - Effect: Allow
            Action:
              - servicediscovery:CreateService
              - servicediscovery:DeleteNamespace
            Resource:
              - !Sub arn:${AWS::Partition}:servicediscovery:${AWS::Region}:${AWS::AccountId}:namespace/*
          - Effect: Allow
            Action:
              - servicediscovery:GetService
              - servicediscovery:DeleteService
            Resource:
              - !Sub arn:${AWS::Partition}:servicediscovery:${AWS::Region}:${AWS::AccountId}:service/*
          - Effect: Allow
            Action:
              - autoscaling:CreateAutoScalingGroup
              - autoscaling:DeleteAutoScalingGroup
              - autoscaling:UpdateAutoScalingGroup
              - autoscaling:SuspendProcesses
              - autoscaling:ResumeProcesses
              - autoscaling:CreateOrUpdateTags
              - autoscaling:DeleteTags
            Resource:
              - !Sub arn:${AWS::Partition}:autoscaling:${AWS::Region}:${AWS::AccountId}:autoScalingGroup:*:autoScalingGroupName/sb-${Environment}-tenant*
          - Effect: Allow
            Action:
              - lambda:InvokeFunction
            Resource:
              - !Sub arn:${AWS::Partition}:lambda:${AWS::Region}:${AWS::AccountId}:function:sb-${Environment}-set-instance-protection
          - Effect: Allow
            Action:
              - servicediscovery:CreatePrivateDnsNamespace
              - servicediscovery:GetOperation
              - application-autoscaling:Describe*
              - application-autoscaling:RegisterScalableTarget
              - application-autoscaling:DeregisterScalableTarget
              - application-autoscaling:DeleteScalingPolicy
              - application-autoscaling:PutScalingPolicy
              - autoscaling:Describe*
              - ecs:CreateCluster
              - ecs:CreateCapacityProvider
              - ecs:DescribeTaskDefinition
              - ecs:RegisterTaskDefinition
              - ecs:DeregisterTaskDefinition
              - ecs:TagResource
              - ecs:UntagResource
              - ec2:RunInstances
            Resource:
              - '*'
  OnboardingServiceDatabaseProvisionPolicy:
    Type: AWS::IAM::ManagedPolicy
    Properties:
      Description: Onboarding Service policy for tenant environment database provisioning
      Path: '/'
      PolicyDocument:
        Version: 2012-10-17
        Statement:
          - Effect: Allow
            Action:
              - logs:CreateLogGroup
              - logs:PutRetentionPolicy
              - logs:DeleteLogGroup
            Resource:
              - !Sub arn:${AWS::Partition}:logs:${AWS::Region}:${AWS::AccountId}:log-group:*
          - Effect: Allow
            Action:
              - rds:AddTagsToResource
              - rds:RemoveTagsFromResource
              - rds:CreateDBCluster
              - rds:CreateDBInstance
            Resource:
              - !Sub arn:${AWS::Partition}:rds:${AWS::Region}:${AWS::AccountId}:cluster:sb-${Environment}-*tenant*
              - !Sub arn:${AWS::Partition}:rds:${AWS::Region}:${AWS::AccountId}:cluster-pg:*
              - !Sub arn:${AWS::Partition}:rds:${AWS::Region}:${AWS::AccountId}:subgrp:sb-${Environment}-*tenant*
              - !Sub arn:${AWS::Partition}:rds:${AWS::Region}:${AWS::AccountId}:db:*
          - Effect: Allow
            Action:
              - rds:CreateDBSnapshot
              - rds:CreateDBClusterSnapshot
              - rds:DescribeDBClusterSnapshots
            Resource:
              - !Sub arn:${AWS::Partition}:rds:${AWS::Region}:${AWS::AccountId}:db:*
              - !Sub arn:${AWS::Partition}:rds:${AWS::Region}:${AWS::AccountId}:cluster:sb-${Environment}-*tenant*
              - !Sub arn:${AWS::Partition}:rds:${AWS::Region}:${AWS::AccountId}:cluster-snapshot:*
          - Effect: Allow
            Action:
              - rds:DescribeDBClusters
              - rds:DeleteDBCluster
            Resource:
              - !Sub arn:${AWS::Partition}:rds:${AWS::Region}:${AWS::AccountId}:cluster:sb-${Environment}-*tenant*
              - !Sub arn:${AWS::Partition}:rds:${AWS::Region}:${AWS::AccountId}:cluster-snapshot:*
          - Effect: Allow
            Action:
              - rds:DescribeDBSubnetGroups
              - rds:CreateDBSubnetGroup
              - rds:DeleteDBSubnetGroup
            Resource:
              - !Sub arn:${AWS::Partition}:rds:${AWS::Region}:${AWS::AccountId}:subgrp:sb-${Environment}-*tenant*
          - Effect: Allow
            Action:
              - rds:DescribeDBInstances
              - rds:DeleteDBInstance
            Resource:
              - !Sub arn:${AWS::Partition}:rds:${AWS::Region}:${AWS::AccountId}:db:*
          - Effect: Allow
            Action:
              - iam:GetRole
              - iam:CreateRole
              - iam:DeleteRole
              - iam:GetRolePolicy
              - iam:PutRolePolicy
              - iam:DeleteRolePolicy
              - iam:PassRole
            Resource:
              - !Sub arn:${AWS::Partition}:iam::${AWS::AccountId}:role/sb-${Environment}-rds-bootstrap-tenant*
          - Effect: Allow
            Action:
              - lambda:GetFunction
              - lambda:CreateFunction
              - lambda:InvokeFunction
              - lambda:DeleteFunction
            Resource:
              - !Sub arn:${AWS::Partition}:lambda:${AWS::Region}:${AWS::AccountId}:function:sb-${Environment}-rds-bootstrap-tenant-*
          - Effect: Allow
            Action:
              - lambda:GetLayerVersion
            Resource:
              - !Ref SaaSBoostUtilsLayer
              - !Ref CloudFormationUtilsLayer
  OnboardingServiceStorageProvisionPolicy:
    Type: AWS::IAM::ManagedPolicy
    Properties:
      Description: Onboarding Service policy for tenant environment storage provisioning
      Path: '/'
      PolicyDocument:
        Version: 2012-10-17
        Statement:
          - Effect: Allow
            Action:
              - elasticfilesystem:Describe*
              - elasticfilesystem:CreateMountTarget
              - elasticfilesystem:DeleteMountTarget
              - elasticfilesystem:CreateTags
              - elasticfilesystem:PutFileSystemPolicy
              - elasticfilesystem:DeleteFileSystemPolicy
              - elasticfilesystem:PutLifecycleConfiguration
            Resource:
              - !Sub arn:${AWS::Partition}:elasticfilesystem:${AWS::Region}:${AWS::AccountId}:file-system/*
          - Effect: Allow
            Action:
              - fsx:CreateFileSystem
              - fsx:DeleteFileSystem
              - fsx:TagResource
              - fsx:UntagResource
            Resource:
              - !Sub arn:${AWS::Partition}:fsx:${AWS::Region}:${AWS::AccountId}:file-system/*
<<<<<<< HEAD
=======
          - Effect: Allow
            Action:
              - fsx:CreateStorageVirtualMachine
            Resource:
              - !Sub arn:aws:fsx:${AWS::Region}:${AWS::AccountId}:storage-virtual-machine/*
              - !Sub arn:aws:fsx:${AWS::Region}:${AWS::AccountId}:file-system/*
>>>>>>> 45592fc6
          - Effect: Allow
            Action:
              - fsx:TagResource
              - fsx:UntagResource
              - fsx:DeleteStorageVirtualMachine
            Resource:
              - !Sub arn:aws:fsx:${AWS::Region}:${AWS::AccountId}:storage-virtual-machine/*
          - Effect: Allow
            Action:
              - fsx:TagResource
              - fsx:UntagResource
              - fsx:CreateVolume
              - fsx:DeleteVolume
            Resource:
              - !Sub arn:aws:fsx:${AWS::Region}:${AWS::AccountId}:volume/*/*
              - !Sub arn:aws:fsx:${AWS::Region}:${AWS::AccountId}:storage-virtual-machine/*/*
          - Effect: Allow
            Action:
              - elasticfilesystem:CreateFileSystem
              - elasticfilesystem:DeleteFileSystem
              - ds:DescribeDirectories
              - fsx:DescribeFileSystems
              - fsx:DescribeStorageVirtualMachines
              - fsx:DescribeVolumes
            Resource:
              - '*'
          - Effect: Allow
            Action:
              - iam:GetRole
              - iam:CreateRole
              - iam:DeleteRole
              - iam:GetRolePolicy
              - iam:PutRolePolicy
              - iam:DeleteRolePolicy
              - iam:PassRole
            Resource:
              - !Sub arn:${AWS::Partition}:iam::${AWS::AccountId}:role/sb-${Environment}-fsx-dns-tenant*
          - Effect: Allow
            Action:
              - lambda:GetFunction
              - lambda:CreateFunction
              - lambda:InvokeFunction
              - lambda:DeleteFunction
            Resource:
              - !Sub arn:${AWS::Partition}:lambda:${AWS::Region}:${AWS::AccountId}:function:sb-${Environment}-fsx-dns-tenant-*
          - Effect: Allow
            Action:
              - lambda:GetLayerVersion
            Resource:
              - !Ref SaaSBoostUtilsLayer
              - !Ref CloudFormationUtilsLayer
          - Effect: Allow
            Action:
              # This is for the AD stack -- need to figure out why update DNS wants to delete its SSM params
              - ssm:DeleteParameter
            Resource:
              - !Sub arn:${AWS::Partition}:ssm:${AWS::Region}:${AWS::AccountId}:parameter/saas-boost/${Environment}/*
          # This is for the AD stack -- need to figure out why update DNS wants to delete the directory
          - Effect: Allow
            Action:
              - ds:DeleteDirectory
            Resource:
              - !Sub arn:${AWS::Partition}:ds:${AWS::Region}:${AWS::AccountId}:directory/*
  OnboardingServiceExecutionRole:
    Type: AWS::IAM::Role
    Properties:
      RoleName: !Sub sb-${Environment}-onboarding-svc-role-${AWS::Region}
      Path: '/'
      AssumeRolePolicyDocument:
        Version: 2012-10-17
        Statement:
          - Effect: Allow
            Principal:
              Service:
                - lambda.amazonaws.com
            Action:
              - sts:AssumeRole
      ManagedPolicyArns:
        - !Ref OnboardingServiceBasePolicy
        - !Ref OnboardingServiceTenantProvisionPolicy
        - !Ref OnboardingServiceComputeProvisionPolicy
        - !Ref OnboardingServiceDatabaseProvisionPolicy
        - !Ref OnboardingServiceStorageProvisionPolicy
  OnboardingServiceGetAllLogs:
    Type: AWS::Logs::LogGroup
    Properties:
      LogGroupName: !Sub /aws/lambda/sb-${Environment}-onboarding-get-all
      RetentionInDays: 30
  OnboardingServiceGetAll:
    Type: AWS::Lambda::Function
    Properties:
      FunctionName: !Sub sb-${Environment}-onboarding-get-all
      Role: !GetAtt OnboardingServiceExecutionRole.Arn
      Runtime: java11
      Timeout: 300
      MemorySize: 512
      Handler: com.amazon.aws.partners.saasfactory.saasboost.OnboardingService::getOnboardings
      Code:
        S3Bucket: !Ref SaaSBoostBucket
        S3Key: !Sub ${LambdaSourceFolder}/OnboardingService-lambda.zip
      Layers:
        - !Ref SaaSBoostUtilsLayer
      Environment:
        Variables:
          ONBOARDING_TABLE: !Ref OnboardingTable
          JAVA_TOOL_OPTIONS: '-XX:+TieredCompilation -XX:TieredStopAtLevel=1'
      Tags:
        - Key: "Application"
          Value: "SaaSBoost"
        - Key: "Environment"
          Value: !Ref Environment
        - Key: "BoostService"
          Value: "Onboarding"
  OnboardingServiceGetByIdLogs:
    Type: AWS::Logs::LogGroup
    Properties:
      LogGroupName: !Sub /aws/lambda/sb-${Environment}-onboarding-get-by-id
      RetentionInDays: 30
  OnboardingServiceGetById:
    Type: AWS::Lambda::Function
    Properties:
      FunctionName: !Sub sb-${Environment}-onboarding-get-by-id
      Role: !GetAtt OnboardingServiceExecutionRole.Arn
      Runtime: java11
      Timeout: 300
      MemorySize: 512
      Handler: com.amazon.aws.partners.saasfactory.saasboost.OnboardingService::getOnboarding
      Code:
        S3Bucket: !Ref SaaSBoostBucket
        S3Key: !Sub ${LambdaSourceFolder}/OnboardingService-lambda.zip
      Layers:
        - !Ref SaaSBoostUtilsLayer
      Environment:
        Variables:
          ONBOARDING_TABLE: !Ref OnboardingTable
          JAVA_TOOL_OPTIONS: '-XX:+TieredCompilation -XX:TieredStopAtLevel=1'
      Tags:
        - Key: "Application"
          Value: "SaaSBoost"
        - Key: "Environment"
          Value: !Ref Environment
        - Key: "BoostService"
          Value: "Onboarding"
  OnboardingServiceStartLogs:
    Type: AWS::Logs::LogGroup
    Properties:
      LogGroupName: !Sub /aws/lambda/sb-${Environment}-onboarding-start
      RetentionInDays: 30
  OnboardingServiceStart:
    Type: AWS::Lambda::Function
    Properties:
      FunctionName: !Sub sb-${Environment}-onboarding-start
      Role: !GetAtt OnboardingServiceExecutionRole.Arn
      Runtime: java11
      Timeout: 300
      MemorySize: 512
      Handler: com.amazon.aws.partners.saasfactory.saasboost.OnboardingService::insertOnboarding
      Code:
        S3Bucket: !Ref SaaSBoostBucket
        S3Key: !Sub ${LambdaSourceFolder}/OnboardingService-lambda.zip
      Layers:
        - !Ref SaaSBoostUtilsLayer
        - !Ref ApiGatewayHelperLayer
      Environment:
        Variables:
          ONBOARDING_TABLE: !Ref OnboardingTable
          SAAS_BOOST_BUCKET: !Ref SaaSBoostBucket
          SAAS_BOOST_EVENT_BUS: !Ref SaaSBoostEventBus
          RESOURCES_BUCKET: !Ref ResourcesBucket
          JAVA_TOOL_OPTIONS: '-XX:+TieredCompilation -XX:TieredStopAtLevel=1'
      Tags:
        - Key: "Application"
          Value: "SaaSBoost"
        - Key: "Environment"
          Value: !Ref Environment
        - Key: "BoostService"
          Value: "Onboarding"
  OnboardingServiceUpdateLogs:
    Type: AWS::Logs::LogGroup
    Properties:
      LogGroupName: !Sub /aws/lambda/sb-${Environment}-onboarding-update
      RetentionInDays: 30
  OnboardingServiceUpdate:
    Type: AWS::Lambda::Function
    Properties:
      FunctionName: !Sub sb-${Environment}-onboarding-update
      Role: !GetAtt OnboardingServiceExecutionRole.Arn
      Runtime: java11
      Timeout: 300
      MemorySize: 512
      Handler: com.amazon.aws.partners.saasfactory.saasboost.OnboardingService::updateOnboarding
      Code:
        S3Bucket: !Ref SaaSBoostBucket
        S3Key: !Sub ${LambdaSourceFolder}/OnboardingService-lambda.zip
      Layers:
        - !Ref SaaSBoostUtilsLayer
        - !Ref ApiGatewayHelperLayer
      Environment:
        Variables:
          ONBOARDING_TABLE: !Ref OnboardingTable
          SAAS_BOOST_BUCKET: !Ref SaaSBoostBucket
          SAAS_BOOST_EVENT_BUS: !Ref SaaSBoostEventBus
          JAVA_TOOL_OPTIONS: '-XX:+TieredCompilation -XX:TieredStopAtLevel=1'
      Tags:
        - Key: "Application"
          Value: "SaaSBoost"
        - Key: "Environment"
          Value: !Ref Environment
        - Key: "BoostService"
  OnboardingServiceDeleteLogs:
    Type: AWS::Logs::LogGroup
    Properties:
      LogGroupName: !Sub /aws/lambda/sb-${Environment}-onboarding-delete
      RetentionInDays: 30
  OnboardingServiceDelete:
    Type: AWS::Lambda::Function
    Properties:
      FunctionName: !Sub sb-${Environment}-onboarding-delete
      Role: !GetAtt OnboardingServiceExecutionRole.Arn
      Runtime: java11
      Timeout: 300
      MemorySize: 512
      Handler: com.amazon.aws.partners.saasfactory.saasboost.OnboardingService::deleteOnboarding
      Code:
        S3Bucket: !Ref SaaSBoostBucket
        S3Key: !Sub ${LambdaSourceFolder}/OnboardingService-lambda.zip
      Layers:
        - !Ref SaaSBoostUtilsLayer
        - !Ref ApiGatewayHelperLayer
      Environment:
        Variables:
          ONBOARDING_TABLE: !Ref OnboardingTable
          SAAS_BOOST_BUCKET: !Ref SaaSBoostBucket
          SAAS_BOOST_EVENT_BUS: !Ref SaaSBoostEventBus
          JAVA_TOOL_OPTIONS: '-XX:+TieredCompilation -XX:TieredStopAtLevel=1'
      Tags:
        - Key: "Application"
          Value: "SaaSBoost"
        - Key: "Environment"
          Value: !Ref Environment
        - Key: "BoostService"
  OnboardingServiceEventHandlerLogs:
    Type: AWS::Logs::LogGroup
    Properties:
      LogGroupName: !Sub /aws/lambda/sb-${Environment}-onboarding-events
      RetentionInDays: 30
  OnboardingServiceEventHandler:
    Type: AWS::Lambda::Function
    Properties:
      FunctionName: !Sub sb-${Environment}-onboarding-events
      Role: !GetAtt OnboardingServiceExecutionRole.Arn
      Runtime: java11
      Timeout: 45
      MemorySize: 512
      Handler: com.amazon.aws.partners.saasfactory.saasboost.OnboardingService::handleOnboardingEvent
      Code:
        S3Bucket: !Ref SaaSBoostBucket
        S3Key: !Sub ${LambdaSourceFolder}/OnboardingService-lambda.zip
      Layers:
        - !Ref SaaSBoostUtilsLayer
        - !Ref ApiGatewayHelperLayer
      Environment:
        Variables:
          SAAS_BOOST_ENV: !Ref Environment
          ONBOARDING_TABLE: !Ref OnboardingTable
          CIDR_BLOCK_TABLE: !Ref CidrBlockTable
          API_TRUST_ROLE: !Sub '{{resolve:ssm:/saas-boost/${Environment}/PRIVATE_API_TRUST_ROLE}}'
          API_GATEWAY_HOST: !Sub ${SaaSBoostPrivateApi}.execute-api.${AWS::Region}.${AWS::URLSuffix}
          API_GATEWAY_STAGE: !Ref PrivateApiStage
          SAAS_BOOST_BUCKET: !Ref SaaSBoostBucket
          SAAS_BOOST_EVENT_BUS: !Ref SaaSBoostEventBus
          ONBOARDING_STACK_SNS: !Sub '{{resolve:ssm:/saas-boost/${Environment}/ONBOARDING_STACK_SNS}}'
          ONBOARDING_APP_STACK_SNS: !Sub '{{resolve:ssm:/saas-boost/${Environment}/ONBOARDING_APP_STACK_SNS}}'
          ONBOARDING_VALIDATION_QUEUE: !Ref OnboardingValidationQueue
          ONBOARDING_VALIDATION_DLQ: !Ref OnboardingValidationDLQ
          RESOURCES_BUCKET: !Ref ResourcesBucket
          TENANT_CONFIG_DLQ: !Ref OnboardingTenantConfigDLQ
      Tags:
        - Key: "Application"
          Value: "SaaSBoost"
        - Key: "Environment"
          Value: !Ref Environment
        - Key: "BoostService"
  OnboardingServiceValidationLogs:
    Type: AWS::Logs::LogGroup
    Properties:
      LogGroupName: !Sub /aws/lambda/sb-${Environment}-onboarding-validation
      RetentionInDays: 30
  OnboardingServiceValidation:
    Type: AWS::Lambda::Function
    Properties:
      FunctionName: !Sub sb-${Environment}-onboarding-validation
      Role: !GetAtt OnboardingServiceExecutionRole.Arn
      Runtime: java11
      Timeout: 59 # Must be less than the VisibilityTimeout setting on the queue
      MemorySize: 512
      Handler: com.amazon.aws.partners.saasfactory.saasboost.OnboardingService::processValidateOnboardingQueue
      Code:
        S3Bucket: !Ref SaaSBoostBucket
        S3Key: !Sub ${LambdaSourceFolder}/OnboardingService-lambda.zip
      Layers:
        - !Ref SaaSBoostUtilsLayer
        - !Ref ApiGatewayHelperLayer
      Environment:
        Variables:
          SAAS_BOOST_ENV: !Ref Environment
          ONBOARDING_TABLE: !Ref OnboardingTable
          CIDR_BLOCK_TABLE: !Ref CidrBlockTable
          API_TRUST_ROLE: !Sub '{{resolve:ssm:/saas-boost/${Environment}/PRIVATE_API_TRUST_ROLE}}'
          API_GATEWAY_HOST: !Sub ${SaaSBoostPrivateApi}.execute-api.${AWS::Region}.${AWS::URLSuffix}
          API_GATEWAY_STAGE: !Ref PrivateApiStage
          SAAS_BOOST_BUCKET: !Ref SaaSBoostBucket
          SAAS_BOOST_EVENT_BUS: !Ref SaaSBoostEventBus
          ONBOARDING_VALIDATION_DLQ: !Ref OnboardingValidationDLQ
      Tags:
        - Key: "Application"
          Value: "SaaSBoost"
        - Key: "Environment"
          Value: !Ref Environment
        - Key: "BoostService"
  ValidationEventMapping:
    Type: AWS::Lambda::EventSourceMapping
    Properties:
      BatchSize: 10
      MaximumBatchingWindowInSeconds: 0
      Enabled: true
      EventSourceArn: !GetAtt OnboardingValidationQueue.Arn
      FunctionName: !GetAtt OnboardingServiceValidation.Arn
      FunctionResponseTypes:
        - ReportBatchItemFailures
  OnboardingTenantConfigLogs:
    Type: AWS::Logs::LogGroup
    Properties:
      LogGroupName: !Sub /aws/lambda/sb-${Environment}-onboarding-tenant-config-event
      RetentionInDays: 30
  OnboardingTenantConfig:
    Type: AWS::Lambda::Function
    Properties:
      FunctionName: !Sub sb-${Environment}-onboarding-tenant-config-event
      Role: !GetAtt OnboardingServiceExecutionRole.Arn
      Runtime: java11
      Timeout: 89 # Must be less than the VisibilityTimeout setting on the queue
      MemorySize: 512
      Handler: com.amazon.aws.partners.saasfactory.saasboost.OnboardingService::processTenantConfigQueue
      Code:
        S3Bucket: !Ref SaaSBoostBucket
        S3Key: !Sub ${LambdaSourceFolder}/OnboardingService-lambda.zip
      Layers:
        - !Ref SaaSBoostUtilsLayer
        - !Ref ApiGatewayHelperLayer
      Environment:
        Variables:
          SAAS_BOOST_ENV: !Ref Environment
          ONBOARDING_TABLE: !Ref OnboardingTable
          CIDR_BLOCK_TABLE: !Ref CidrBlockTable
          API_TRUST_ROLE: !Sub '{{resolve:ssm:/saas-boost/${Environment}/PRIVATE_API_TRUST_ROLE}}'
          API_GATEWAY_HOST: !Sub ${SaaSBoostPrivateApi}.execute-api.${AWS::Region}.${AWS::URLSuffix}
          API_GATEWAY_STAGE: !Ref PrivateApiStage
          SAAS_BOOST_BUCKET: !Ref SaaSBoostBucket
          SAAS_BOOST_EVENT_BUS: !Ref SaaSBoostEventBus
          TENANT_CONFIG_DLQ: !Ref OnboardingTenantConfigDLQ
          RESOURCES_BUCKET: !Ref ResourcesBucket
      Tags:
        - Key: "Application"
          Value: "SaaSBoost"
        - Key: "Environment"
          Value: !Ref Environment
        - Key: "BoostService"
  OnboardingTenantConfigEventMapping:
    Type: AWS::Lambda::EventSourceMapping
    Properties:
      BatchSize: 10
      MaximumBatchingWindowInSeconds: 0
      Enabled: true
      EventSourceArn: !GetAtt OnboardingTenantConfigQueue.Arn
      FunctionName: !GetAtt OnboardingTenantConfig.Arn
      FunctionResponseTypes:
        - ReportBatchItemFailures
  OnboardingServiceEventRule:
    Type: AWS::Events::Rule
    Properties:
      Name: !Sub sb-${Environment}-onboarding-events
      Description: SaaS Boost onboarding events
      EventBusName: !Ref SaaSBoostEventBus
      EventPattern:
        {
          "source": [
            "saas-boost"
          ],
          "detail-type": [
            {
              "prefix": "Onboarding "
            },
            "Application Configuration Changed",
            "Tenant Deleted",
            "Tenant Enabled",
            "Tenant Disabled"
          ]
        }
      State: ENABLED
      Targets:
        - Arn: !GetAtt OnboardingServiceEventHandler.Arn
          Id: !Sub sb-${Environment}-onboarding-events
  OnboardingServiceEventsPermission:
    Type: AWS::Lambda::Permission
    Properties:
      Action: lambda:InvokeFunction
      FunctionName: !Ref OnboardingServiceEventHandler
      Principal: events.amazonaws.com
      SourceArn: !GetAtt OnboardingServiceEventRule.Arn
  # CodePipeline sends its events to the default EventBridge bus, so we need a 2nd rule to match it
  OnboardingDeploymentPipelineEventRule:
    Type: AWS::Events::Rule
    Properties:
      Name: !Sub sb-${Environment}-codepipeline-state
      Description: CodePipeline state changes for SaaS Boost onboarding deployment events
      EventPattern: # Skip STOPPING events
        {
          "source": [
            "aws.codepipeline"
          ],
          "detail-type": [
            "CodePipeline Pipeline Execution State Change"
          ],
          "detail": {
            "state": ["STARTED", "SUCCEEDED", "FAILED"]
          }
        }
      State: ENABLED
      Targets:
        - Arn: !GetAtt OnboardingServiceEventHandler.Arn
          Id: !Sub sb-${Environment}-codepipeline-state
  OnboardingDeploymentPipelineEventPermission:
    Type: AWS::Lambda::Permission
    Properties:
      Action: lambda:InvokeFunction
      FunctionName: !Ref OnboardingServiceEventHandler
      Principal: events.amazonaws.com
      SourceArn: !GetAtt OnboardingDeploymentPipelineEventRule.Arn
Outputs:
  OnboardingServiceGetAllArn:
    Description: Onboarding Service get all onboarding requests Lambda ARN
    Value: !GetAtt OnboardingServiceGetAll.Arn
  OnboardingServiceStartArn:
    Description: Onboarding Service start onboarding Lambda ARN
    Value: !GetAtt OnboardingServiceStart.Arn
  OnboardingServiceByIdArn:
    Description: Onboarding Service get onboarding request by id Lambda ARN
    Value: !GetAtt OnboardingServiceGetById.Arn
...<|MERGE_RESOLUTION|>--- conflicted
+++ resolved
@@ -354,14 +354,11 @@
               - ssm:DeleteParameter
             Resource:
               - !Sub arn:${AWS::Partition}:ssm:${AWS::Region}:${AWS::AccountId}:parameter/saas-boost/${Environment}/*
-<<<<<<< HEAD
-=======
           - Effect: Allow
             Action:
               - secretsmanager:GetSecretValue
             Resource:
-              - !Sub arn:aws:secretsmanager:${AWS::Region}:${AWS::AccountId}:secret:/saas-boost/${Environment}/*
->>>>>>> 45592fc6
+              - !Sub arn:${AWS::Partition}:secretsmanager:${AWS::Region}:${AWS::AccountId}:secret:/saas-boost/${Environment}/*
           - Effect: Allow
             Action:
               - ssm:GetParameters
@@ -466,10 +463,7 @@
               - ec2:DeleteTags
             Resource:
               - !Sub arn:${AWS::Partition}:ec2:${AWS::Region}:${AWS::AccountId}:instance/*
-<<<<<<< HEAD
-=======
               - !Sub arn:${AWS::Partition}:ec2:${AWS::Region}:${AWS::AccountId}:launch-template/*
->>>>>>> 45592fc6
               - !Sub arn:${AWS::Partition}:ec2:${AWS::Region}:${AWS::AccountId}:internet-gateway/*
               - !Sub arn:${AWS::Partition}:ec2:${AWS::Region}:${AWS::AccountId}:vpc/*
               - !Sub arn:${AWS::Partition}:ec2:${AWS::Region}:${AWS::AccountId}:route-table/*
@@ -748,22 +742,19 @@
               - fsx:UntagResource
             Resource:
               - !Sub arn:${AWS::Partition}:fsx:${AWS::Region}:${AWS::AccountId}:file-system/*
-<<<<<<< HEAD
-=======
           - Effect: Allow
             Action:
               - fsx:CreateStorageVirtualMachine
             Resource:
-              - !Sub arn:aws:fsx:${AWS::Region}:${AWS::AccountId}:storage-virtual-machine/*
-              - !Sub arn:aws:fsx:${AWS::Region}:${AWS::AccountId}:file-system/*
->>>>>>> 45592fc6
+              - !Sub arn:${AWS::Partition}:fsx:${AWS::Region}:${AWS::AccountId}:storage-virtual-machine/*
+              - !Sub arn:${AWS::Partition}:fsx:${AWS::Region}:${AWS::AccountId}:file-system/*
           - Effect: Allow
             Action:
               - fsx:TagResource
               - fsx:UntagResource
               - fsx:DeleteStorageVirtualMachine
             Resource:
-              - !Sub arn:aws:fsx:${AWS::Region}:${AWS::AccountId}:storage-virtual-machine/*
+              - !Sub arn:${AWS::Partition}:fsx:${AWS::Region}:${AWS::AccountId}:storage-virtual-machine/*
           - Effect: Allow
             Action:
               - fsx:TagResource
@@ -771,8 +762,8 @@
               - fsx:CreateVolume
               - fsx:DeleteVolume
             Resource:
-              - !Sub arn:aws:fsx:${AWS::Region}:${AWS::AccountId}:volume/*/*
-              - !Sub arn:aws:fsx:${AWS::Region}:${AWS::AccountId}:storage-virtual-machine/*/*
+              - !Sub arn:${AWS::Partition}:fsx:${AWS::Region}:${AWS::AccountId}:volume/*/*
+              - !Sub arn:${AWS::Partition}:fsx:${AWS::Region}:${AWS::AccountId}:storage-virtual-machine/*/*
           - Effect: Allow
             Action:
               - elasticfilesystem:CreateFileSystem
